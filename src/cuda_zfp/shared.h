#ifndef CUZFP_SHARED_H
#define CUZFP_SHARED_H

#include <math.h>
#include <stdio.h>
#include "zfp.h"
#include "type_info.cuh"
#include "constants.h"

//#define CUDA_ZFP_RATE_PRINT 1

// bit stream word/buffer type; granularity of stream I/O operations
typedef unsigned long long Word;
#define Wsize ((uint)(sizeof(Word) * CHAR_BIT))

#define ZFP_1D_BLOCK_SIZE 4
#define ZFP_2D_BLOCK_SIZE 16
#define ZFP_3D_BLOCK_SIZE 64

namespace cuZFP {

typedef ulonglong2 size2;
typedef ulonglong3 size3;
typedef longlong2 ptrdiff2;
typedef longlong3 ptrdiff3;

#define make_size2(x, y) make_ulonglong2(x, y)
#define make_ptrdiff2(x, y) make_longlong2(x, y)
#define make_size3(x, y, z) make_ulonglong3(x, y, z)
#define make_ptrdiff3(x, y, z) make_longlong3(x, y, z)

<<<<<<< HEAD
#ifdef CUDA_ZFP_RATE_PRINT
// timer for measuring encode/decode throughput
class Timer {
public:
  Timer()
  {
    cudaEventCreate(&e_start);
    cudaEventCreate(&e_stop);
  }

  // start timer
  void start()
  {
    cudaEventRecord(e_start);
  }
=======
#define ZFP_1D_BLOCK_SIZE 4 
#define ZFP_2D_BLOCK_SIZE 16 
#define ZFP_3D_BLOCK_SIZE 64
#define ZFP_4D_BLOCK_SIZE 256

namespace cuZFP
{
>>>>>>> 82cc2570

  // stop timer
  void stop()
  {
    cudaEventRecord(e_stop);
    cudaEventSynchronize(e_stop);
    cudaStreamSynchronize(0);
  }

  // print throughput in GB/s
  template <typename Scalar>
  void print_throughput(const char* task, const char* subtask, dim3 dims, FILE* file = stdout) const
  {
    float ms = 0;
    cudaEventElapsedTime(&ms, e_start, e_stop);
    double seconds = double(ms) / 1000.;
    size_t bytes = size_t(dims.x) * size_t(dims.y) * size_t(dims.z) * sizeof(Scalar);
    double throughput = bytes / seconds;
    throughput /= 1024 * 1024 * 1024;
    fprintf(file, "%s elapsed time: %.5f (s)\n", task, seconds);
    fprintf(file, "# %s rate: %.2f (GB / sec)\n", subtask, throughput);
  }

protected:
  cudaEvent_t e_start, e_stop;
};
#endif

template <typename T>
__device__
void print_bits(const T &bits)
{
  const int bit_size = sizeof(T) * 8;

  for (int i = bit_size - 1; i >= 0; --i) {
    T one = 1;
    T mask = one << i;
    T val = (bits & mask) >> i ;
    printf("%d", (int)val);
  }
  printf("\n");
}

inline __host__ __device__
size_t round_up(size_t size, size_t unit)
{
  size += unit - 1;
  size -= size % unit;
  return size;
}

size_t calc_device_mem(size_t blocks, size_t bits_per_block)
{
  const size_t bits_per_word = sizeof(Word) * CHAR_BIT;
  const size_t bits = blocks * bits_per_block;
  const size_t words = (bits + bits_per_word - 1) / bits_per_word;
  return words * sizeof(Word);
}

dim3 get_max_grid_dims()
{
  static cudaDeviceProp prop;
  static bool firstTime = true;

  if( firstTime )
  {
    firstTime = false;

    int device = 0;
    cudaGetDeviceProperties(&prop, device);
  }

  dim3 grid_dims;
  grid_dims.x = prop.maxGridSize[0];
  grid_dims.y = prop.maxGridSize[1];
  grid_dims.z = prop.maxGridSize[2];
  return grid_dims;
}

dim3 calculate_grid_size(size_t threads, size_t cuda_block_size)
{
  // round up to next multiple of cuda_block_size
  threads = round_up(threads, cuda_block_size);
  size_t grids = threads / cuda_block_size;
  dim3 max_grid_dims = get_max_grid_dims();
  int dims = 1;
  // check to see if we need to add more grids
  if (grids > max_grid_dims.x)
    dims = 2; 
  if (grids > max_grid_dims.x * max_grid_dims.y)
    dims = 3;

  dim3 grid_size;
  grid_size.x = 1;
  grid_size.y = 1;
  grid_size.z = 1;
 
  if (dims == 1)
    grid_size.x = grids; 

  if (dims == 2) {
    float sq_r = sqrt((float)grids);
    float intpart = 0;
    modf(sq_r, &intpart); 
    uint base = intpart;
    grid_size.x = base; 
    grid_size.y = base; 
    // figure out how many y to add
    uint rem = threads - base * base;
    uint y_rows = rem / base;
    if (rem % base != 0)
      y_rows++;
    grid_size.y += y_rows; 
  }

  if (dims == 3) {
    float cub_r = pow((float)grids, 1.f/3.f);;
    float intpart = 0;
    modf(cub_r, &intpart); 
    int base = intpart;
    grid_size.x = base; 
    grid_size.y = base; 
    grid_size.z = base; 
    // figure out how many z to add
    uint rem = threads - base * base * base;
    uint z_rows = rem / (base * base);
    if (rem % (base * base) != 0)
      z_rows++;
    grid_size.z += z_rows; 
  }

  return grid_size;
}

// coefficient permutations
template <int BlockSize>
inline __device__
const unsigned char* get_perm();

template <>
inline __device__
const unsigned char* get_perm<4>()
{
  return perm_1;
}

template <>
inline __device__
const unsigned char* get_perm<16>()
{
  return perm_2;
}

template <>
inline __device__
const unsigned char* get_perm<64>()
{
  return perm_3;
}

// maximum number of bit planes to encode/decode
inline __device__
uint precision(int maxexp, uint maxprec, int minexp, int dims)
{ 
  return min(maxprec, max(0, maxexp - minexp + 2 * (dims + 1)));
}

template <int BlockSize>
inline __device__
uint precision(int maxexp, uint maxprec, int minexp);

template <>
inline __device__
uint precision<4>(int maxexp, uint maxprec, int minexp)
{ 
  return precision(maxexp, maxprec, minexp, 1);
}

template <>
inline __device__
uint precision<16>(int maxexp, uint maxprec, int minexp)
{
  return precision(maxexp, maxprec, minexp, 2);
}

template <>
inline __device__
uint precision<64>(int maxexp, uint maxprec, int minexp)
{
  return precision(maxexp, maxprec, minexp, 3);
}

} // namespace cuZFP

#endif<|MERGE_RESOLUTION|>--- conflicted
+++ resolved
@@ -16,6 +16,7 @@
 #define ZFP_1D_BLOCK_SIZE 4
 #define ZFP_2D_BLOCK_SIZE 16
 #define ZFP_3D_BLOCK_SIZE 64
+#define ZFP_4D_BLOCK_SIZE 256
 
 namespace cuZFP {
 
@@ -29,7 +30,6 @@
 #define make_size3(x, y, z) make_ulonglong3(x, y, z)
 #define make_ptrdiff3(x, y, z) make_longlong3(x, y, z)
 
-<<<<<<< HEAD
 #ifdef CUDA_ZFP_RATE_PRINT
 // timer for measuring encode/decode throughput
 class Timer {
@@ -45,15 +45,6 @@
   {
     cudaEventRecord(e_start);
   }
-=======
-#define ZFP_1D_BLOCK_SIZE 4 
-#define ZFP_2D_BLOCK_SIZE 16 
-#define ZFP_3D_BLOCK_SIZE 64
-#define ZFP_4D_BLOCK_SIZE 256
-
-namespace cuZFP
-{
->>>>>>> 82cc2570
 
   // stop timer
   void stop()
