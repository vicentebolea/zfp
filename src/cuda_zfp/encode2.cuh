--- conflicted
+++ resolved
@@ -6,22 +6,18 @@
 #include "encode.cuh"
 #include "type_info.cuh"
 
-<<<<<<< HEAD
 namespace cuZFP {
 
 template <typename Scalar>
 inline __device__ __host__
 void gather2(Scalar* q, const Scalar* p, ptrdiff_t sx, ptrdiff_t sy)
-=======
-namespace cuZFP
->>>>>>> 82cc2570
 {
   for (uint y = 0; y < 4; y++, p += sy - 4 * sx)
     for (uint x = 0; x < 4; x++, p += sx)
       *q++ = *p;
 }
 
-template <typename Scalar>
+template <typename Scalar> 
 inline __device__ __host__
 void gather_partial2(Scalar* q, const Scalar* p, uint nx, uint ny, ptrdiff_t sx, ptrdiff_t sy)
 {
@@ -39,9 +35,8 @@
     pad_block(q + x, ny, 4);
 }
 
-<<<<<<< HEAD
 // encode kernel
-template <class Scalar>
+template <typename Scalar>
 __global__
 void
 cuda_encode2(
@@ -49,33 +44,12 @@
   size2 size,           // field dimensions
   ptrdiff2 stride,      // field strides
   Word* d_stream,       // compressed bit stream device pointer
-  uint maxbits          // compressed #bits/block
+  ushort* d_index,      // block index
+  uint minbits,         // min compressed #bits/block
+  uint maxbits,         // max compressed #bits/block
+  uint maxprec,         // max uncompressed #bits/value
+  int minexp            // min bit plane index
 )
-=======
-template<typename Scalar> 
-__device__ __host__ inline 
-void gather2(Scalar* q, const Scalar* p, int sx, int sy)
-{
-  uint x, y;
-  for (y = 0; y < 4; y++, p += sy - 4 * sx)
-    for (x = 0; x < 4; x++, p += sx)
-      *q++ = *p;
-}
-
-template <class Scalar, bool variable_rate>
-__global__ void
-cudaEncode2(const int minbits,
-            const int maxbits,
-            const int maxprec,
-            const int minexp,
-            const Scalar *scalars,
-            Word *stream,
-            ushort *block_bits,
-            const uint2 dims,
-            const int2 stride,
-            const uint2 padded_dims,
-            const uint tot_blocks)
->>>>>>> 82cc2570
 {
   const size_t blockId = blockIdx.x + (size_t)gridDim.x * (blockIdx.y + (size_t)gridDim.y * blockIdx.z);
 
@@ -99,53 +73,72 @@
   // offset into field
   const ptrdiff_t offset = x * stride.x + y * stride.y;
 
+  // initialize block writer
+  BlockWriter::Offset bit_offset = block_idx * maxbits;
+  BlockWriter writer(d_stream, bit_offset);
+
   // gather data into a contiguous block
   Scalar fblock[ZFP_2D_BLOCK_SIZE];
-  const uint nx = (uint)min(size.x - x, 4ull);
-  const uint ny = (uint)min(size.y - y, 4ull);
+  const uint nx = (uint)min(size_t(size.x - x), size_t(4));
+  const uint ny = (uint)min(size_t(size.y - y), size_t(4));
   if (nx * ny < ZFP_2D_BLOCK_SIZE)
     gather_partial2(fblock, d_data + offset, nx, ny, stride.x, stride.y);
   else
-<<<<<<< HEAD
     gather2(fblock, d_data + offset, stride.x, stride.y);
 
-  encode_block<Scalar, ZFP_2D_BLOCK_SIZE>(fblock, maxbits, block_idx, d_stream);
+  uint bits = encode_block<Scalar, ZFP_2D_BLOCK_SIZE>(fblock, writer, minbits, maxbits, maxprec, minexp);
+
+#if 0
+  uint2 block_dims;
+  block_dims.x = padded_dims.x >> 2; 
+  block_dims.y = padded_dims.y >> 2; 
+
+  // logical pos in 3d array
+  uint2 block;
+  block.x = (block_idx % block_dims.x) * 4; 
+  block.y = ((block_idx/ block_dims.x) % block_dims.y) * 4; 
+
+  const ll offset = (ll)block.x * stride.x + (ll)block.y * stride.y; 
+
+  Scalar fblock[ZFP_2D_BLOCK_SIZE]; 
+
+  bool partial = false;
+  if(block.x + 4 > dims.x) partial = true;
+  if(block.y + 4 > dims.y) partial = true;
+ 
+  if(partial) 
+  {
+    const uint nx = block.x + 4 > dims.x ? dims.x - block.x : 4;
+    const uint ny = block.y + 4 > dims.y ? dims.y - block.y : 4;
+    gather_partial2(fblock, scalars + offset, nx, ny, stride.x, stride.y);
+
+  }
+  else
+  {
+    gather2(fblock, scalars + offset, stride.x, stride.y);
+  }
+
+  uint bits = zfp_encode_block<Scalar, ZFP_2D_BLOCK_SIZE>(fblock, minbits, maxbits, maxprec,
+                                                          minexp, block_idx, stream);
+#endif
+
+  if (d_index)
+    d_index[block_idx] = (ushort)bits;
 }
 
 // launch encode kernel
-template <class Scalar>
+template <typename Scalar>
 size_t encode2launch(
   const Scalar* d_data,
   const size_t size[],
   const ptrdiff_t stride[],
   Word* d_stream,
-  uint maxbits
+  ushort* d_index,
+  uint minbits,
+  uint maxbits,
+  uint maxprec,
+  int minexp
 )
-=======
-  {
-    gather2(fblock, scalars + offset, stride.x, stride.y);
-  }
-
-  uint bits = zfp_encode_block<Scalar, ZFP_2D_BLOCK_SIZE>(fblock, minbits, maxbits, maxprec,
-                                                          minexp, block_idx, stream);
-  if (variable_rate)
-    block_bits[block_idx] = bits;
-}
-
-//
-// Launch the encode kernel
-//
-template<class Scalar, bool variable_rate>
-size_t encode2launch(uint2 dims, 
-                     int2 stride,
-                     const Scalar *d_data,
-                     Word *stream,
-                     ushort *d_block_bits,
-                     const int minbits,
-                     const int maxbits,
-                     const int maxprec,
-                     const int minexp)
->>>>>>> 82cc2570
 {
   const int cuda_block_size = 128;
   const dim3 block_size = dim3(cuda_block_size, 1, 1);
@@ -161,21 +154,39 @@
   const size_t stream_bytes = calc_device_mem(blocks, maxbits);
   cudaMemset(d_stream, 0, stream_bytes);
 
-#ifdef CUDA_ZFP_RATE_PRINT
-  Timer timer;
-  timer.start();
-#endif
-
-<<<<<<< HEAD
-  // launch GPU kernel
-  cuda_encode2<Scalar><<<grid_size, block_size>>>(
-    d_data,
-    make_size2(size[0], size[1]),
-    make_ptrdiff2(stride[0], stride[1]),
-    d_stream,
-    maxbits
-  );
-=======
+#if 0
+  uint2 zfp_pad(dims); 
+  if(zfp_pad.x % 4 != 0) zfp_pad.x += 4 - dims.x % 4;
+  if(zfp_pad.y % 4 != 0) zfp_pad.y += 4 - dims.y % 4;
+
+  const uint zfp_blocks = (zfp_pad.x * zfp_pad.y) / 16; 
+
+  //
+  // we need to ensure that we launch a multiple of the 
+  // cuda block size
+  //
+  int block_pad = 0; 
+  if(zfp_blocks % cuda_block_size != 0)
+  {
+    block_pad = cuda_block_size - zfp_blocks % cuda_block_size; 
+  }
+
+  size_t total_blocks = block_pad + zfp_blocks;
+
+  dim3 grid_size = calculate_grid_size(total_blocks, cuda_block_size);
+
+  //
+  size_t stream_bytes = calc_device_mem2d(zfp_pad, maxbits);
+  // ensure we have zeros
+  cudaMemset(stream, 0, stream_bytes);
+
+#ifdef CUDA_ZFP_RATE_PRINT
+  cudaEvent_t start, stop;
+  cudaEventCreate(&start);
+  cudaEventCreate(&stop);
+  cudaEventRecord(start);
+#endif
+
   cudaEncode2<Scalar, variable_rate> <<<grid_size, block_size>>>
     (minbits,
      maxbits,
@@ -188,48 +199,65 @@
      stride,
      zfp_pad,
      zfp_blocks);
->>>>>>> 82cc2570
+
+#ifdef CUDA_ZFP_RATE_PRINT
+  cudaDeviceSynchronize();
+  cudaEventRecord(stop);
+  cudaEventSynchronize(stop);
+  cudaStreamSynchronize(0);
+
+  float miliseconds = 0.f;
+  cudaEventElapsedTime(&miliseconds, start, stop);
+  float seconds = miliseconds / 1000.f;
+  float mb = (float(dims.x * dims.y) * sizeof(Scalar)) / (1024.f * 1024.f *1024.f);
+  float rate = mb / seconds;
+  printf("Encode elapsed time: %.5f (s)\n", seconds);
+  printf("# encode2 rate: %.2f (GB / sec) %d\n", rate, maxbits);
+#endif
+#endif
+
+#ifdef CUDA_ZFP_RATE_PRINT
+  Timer timer;
+  timer.start();
+#endif
+
+  // launch GPU kernel
+  cuda_encode2<Scalar><<<grid_size, block_size>>>(
+    d_data,
+    make_size2(size[0], size[1]),
+    make_ptrdiff2(stride[0], stride[1]),
+    d_stream,
+    d_index,
+    minbits,
+    maxbits,
+    maxprec,
+    minexp
+  );
 
 #ifdef CUDA_ZFP_RATE_PRINT
   timer.stop();
   timer.print_throughput<Scalar>("Encode", "encode2", dim3(size[0], size[1]));
 #endif
 
-  const size_t bits_written = blocks * maxbits;
-
-  return bits_written;
-}
-
-<<<<<<< HEAD
-template <class Scalar>
+  return stream_bytes * CHAR_BIT;
+}
+
+template <typename Scalar>
 size_t encode2(
   const Scalar* d_data,
   const size_t size[],
   const ptrdiff_t stride[],
   Word* d_stream,
-  uint maxbits
+  ushort* d_index,
+  uint minbits,
+  uint maxbits,
+  uint maxprec,
+  int minexp
 )
 {
-  return encode2launch<Scalar>(d_data, size, stride, d_stream, maxbits);
-}
-
-} // namespace cuZFP
-=======
-template<class Scalar, bool variable_rate>
-size_t encode2(uint2 dims,
-               int2 stride,
-               Scalar *d_data,
-               Word *stream,
-               ushort *d_block_bits,
-               const int minbits,
-               const int maxbits,
-               const int maxprec,
-               const int minexp)
-{
-  return encode2launch<Scalar, variable_rate>(dims, stride, d_data, stream, d_block_bits,
-                                              minbits, maxbits, maxprec, minexp);
-}
-}
->>>>>>> 82cc2570
+  return encode2launch<Scalar>(d_data, size, stride, d_stream, d_index, minbits, maxbits, maxprec, minexp);
+}
+
+}
 
 #endif