#ifndef CUZFP_ENCODE1_CUH
#define CUZFP_ENCODE1_CUH

#include "cuZFP.h"
#include "shared.h"
#include "encode.cuh"
#include "type_info.cuh"

namespace cuZFP {

template <typename Scalar>
inline __device__ __host__
void gather1(Scalar* q, const Scalar* p, ptrdiff_t sx)
{
  for (uint x = 0; x < 4; x++, p += sx)
    *q++ = *p;
}

template <typename Scalar>
inline __device__ __host__
void gather_partial1(Scalar* q, const Scalar* p, uint nx, ptrdiff_t sx)
{
  for (uint x = 0; x < 4; x++)
    if (x < nx)
      q[x] = p[x * sx];
  pad_block(q, nx, 1);
}

// encode kernel
template <class Scalar>
__global__
void
cuda_encode1(
  const Scalar* d_data, // field data device pointer
  size_t size,          // field dimensions
  ptrdiff_t stride,     // field stride
  Word* d_stream,       // compressed bit stream device pointer
  uint maxbits          // compressed #bits/block
)
{
  const size_t blockId = blockIdx.x + (size_t)gridDim.x * (blockIdx.y + (size_t)gridDim.y * blockIdx.z);

  // each thread gets a block; block index = global thread index
  const size_t block_idx = blockId * blockDim.x + threadIdx.x;

  // number of zfp blocks
  const size_t blocks = (size + 3) / 4;

  // return if thread has no blocks assigned
  if (block_idx >= blocks)
    return;

  // logical position in 1d array
  const size_t pos = block_idx;
  const ptrdiff_t x = pos * 4;

  // offset into field
  const ptrdiff_t offset = (ptrdiff_t)x * stride;

  // gather data into a contiguous block
  Scalar fblock[ZFP_1D_BLOCK_SIZE];
  const uint nx = (uint)min(size - x, (size_t)4);
  if (nx < ZFP_1D_BLOCK_SIZE)
    gather_partial1(fblock, d_data + offset, nx, stride);
  else
    gather1(fblock, d_data + offset, stride);

  encode_block<Scalar, ZFP_1D_BLOCK_SIZE>(fblock, maxbits, block_idx, d_stream);
}

// launch encode kernel
template <class Scalar>
size_t encode1launch(
  const Scalar* d_data,
  const size_t size[],
  const ptrdiff_t stride[],
  Word* d_stream,
  uint maxbits
)
{
  const int cuda_block_size = 128;
  const dim3 block_size = dim3(cuda_block_size, 1, 1);

  // number of zfp blocks to encode
  const size_t blocks = (size[0] + 3) / 4;

  // determine grid of thread blocks
  const dim3 grid_size = calculate_grid_size(blocks, cuda_block_size);

  // zero-initialize bit stream (for atomics)
  const size_t stream_bytes = calc_device_mem(blocks, maxbits);
  cudaMemset(d_stream, 0, stream_bytes);

#ifdef CUDA_ZFP_RATE_PRINT
  Timer timer;
  timer.start();
#endif

  // launch GPU kernel
  cuda_encode1<Scalar><<<grid_size, block_size>>>(
    d_data,
    size[0],
    stride[0],
    d_stream,
    maxbits
  );

#ifdef CUDA_ZFP_RATE_PRINT
<<<<<<< HEAD
  cudaEventRecord(stop);
  cudaEventSynchronize(stop);
  cudaStreamSynchronize(0);

  float milliseconds = 0.f;
  cudaEventElapsedTime(&milliseconds, start, stop);
  float seconds = milliseconds / 1000.f;
  float gb = (float(dim) * float(sizeof(Scalar))) / (1024.f * 1024.f * 1024.f);
  float rate = gb / seconds;
  printf("Encode elapsed time: %.5f (s)\n", seconds);
  printf("# encode1 rate: %.2f (GB / sec) %d\n", rate, maxbits);
=======
  timer.stop();
  timer.print_throughput<Scalar>("Encode", "encode1", dim3(size[0]));
>>>>>>> 769d2bd0
#endif

  const size_t bits_written = blocks * maxbits;

  return bits_written;
}

// TODO: remove wrapper
template <class Scalar>
size_t encode1(
  const Scalar* d_data,
  const size_t size[],
  const ptrdiff_t stride[],
  Word* d_stream,
  uint maxbits
)
{
  return encode1launch<Scalar>(d_data, size, stride, d_stream, maxbits);
}

} // namespace cuZFP

#endif<|MERGE_RESOLUTION|>--- conflicted
+++ resolved
@@ -106,22 +106,8 @@
   );
 
 #ifdef CUDA_ZFP_RATE_PRINT
-<<<<<<< HEAD
-  cudaEventRecord(stop);
-  cudaEventSynchronize(stop);
-  cudaStreamSynchronize(0);
-
-  float milliseconds = 0.f;
-  cudaEventElapsedTime(&milliseconds, start, stop);
-  float seconds = milliseconds / 1000.f;
-  float gb = (float(dim) * float(sizeof(Scalar))) / (1024.f * 1024.f * 1024.f);
-  float rate = gb / seconds;
-  printf("Encode elapsed time: %.5f (s)\n", seconds);
-  printf("# encode1 rate: %.2f (GB / sec) %d\n", rate, maxbits);
-=======
   timer.stop();
   timer.print_throughput<Scalar>("Encode", "encode1", dim3(size[0]));
->>>>>>> 769d2bd0
 #endif
 
   const size_t bits_written = blocks * maxbits;
