#ifndef CUZFP_ENCODE1_CUH
#define CUZFP_ENCODE1_CUH

#include "cuZFP.h"
#include "shared.h"
#include "encode.cuh"
#include "type_info.cuh"

<<<<<<< HEAD
namespace cuZFP {
=======
#include <iostream>
>>>>>>> 82cc2570

template <typename Scalar>
inline __device__ __host__
void gather1(Scalar* q, const Scalar* p, ptrdiff_t sx)
{
  for (uint x = 0; x < 4; x++, p += sx)
    *q++ = *p;
}

template <typename Scalar>
inline __device__ __host__
void gather_partial1(Scalar* q, const Scalar* p, uint nx, ptrdiff_t sx)
{
  for (uint x = 0; x < 4; x++)
    if (x < nx)
      q[x] = p[x * sx];
  pad_block(q, nx, 1);
}

<<<<<<< HEAD
// encode kernel
template <class Scalar>
__global__
void
cuda_encode1(
  const Scalar* d_data, // field data device pointer
  size_t size,          // field dimensions
  ptrdiff_t stride,     // field stride
  Word* d_stream,       // compressed bit stream device pointer
  uint maxbits          // compressed #bits/block
)
=======
template <class Scalar, bool variable_rate>
__global__ void
cudaEncode1(const int minbits,
            const int maxbits,
            const int maxprec,
            const int minexp,
            const Scalar *scalars,
            Word *stream,
            ushort *block_bits,
            const uint dim,
            const int sx,
            const uint padded_dim,
            const uint tot_blocks)
>>>>>>> 82cc2570
{
  const size_t blockId = blockIdx.x + (size_t)gridDim.x * (blockIdx.y + (size_t)gridDim.y * blockIdx.z);

  // each thread gets a block; block index = global thread index
  const size_t block_idx = blockId * blockDim.x + threadIdx.x;

  // number of zfp blocks
  const size_t blocks = (size + 3) / 4;

  // return if thread has no blocks assigned
  if (block_idx >= blocks)
    return;

  // logical position in 1d array
  const size_t pos = block_idx;
  const ptrdiff_t x = pos * 4;

  // offset into field
  const ptrdiff_t offset = (ptrdiff_t)x * stride;

  // gather data into a contiguous block
  Scalar fblock[ZFP_1D_BLOCK_SIZE];
  const uint nx = (uint)min(size - x, (size_t)4);
  if (nx < ZFP_1D_BLOCK_SIZE)
    gather_partial1(fblock, d_data + offset, nx, stride);
  else
<<<<<<< HEAD
    gather1(fblock, d_data + offset, stride);

  encode_block<Scalar, ZFP_1D_BLOCK_SIZE>(fblock, maxbits, block_idx, d_stream);
}

// launch encode kernel
template <class Scalar>
size_t encode1launch(
  const Scalar* d_data,
  const size_t size[],
  const ptrdiff_t stride[],
  Word* d_stream,
  uint maxbits
)
=======
  {
    gather1(fblock, scalars + offset, sx);
  }

  uint bits = zfp_encode_block<Scalar, ZFP_1D_BLOCK_SIZE>(fblock, minbits, maxbits, maxprec,
                                                          minexp, block_idx, stream);
  if (variable_rate)
    block_bits[block_idx] = bits;
}
//
// Launch the encode kernel
//
template<class Scalar, bool variable_rate>
size_t encode1launch(uint dim, 
                     int sx,
                     const Scalar *d_data,
                     Word *stream,
                     ushort *d_block_bits,
                     const int minbits,
                     const int maxbits,
                     const int maxprec,
                     const int minexp)
>>>>>>> 82cc2570
{
  const int cuda_block_size = 128;
  const dim3 block_size = dim3(cuda_block_size, 1, 1);

  // number of zfp blocks to encode
  const size_t blocks = (size[0] + 3) / 4;

  // determine grid of thread blocks
  const dim3 grid_size = calculate_grid_size(blocks, cuda_block_size);

  // zero-initialize bit stream (for atomics)
  const size_t stream_bytes = calc_device_mem(blocks, maxbits);
  cudaMemset(d_stream, 0, stream_bytes);

#ifdef CUDA_ZFP_RATE_PRINT
  Timer timer;
  timer.start();
#endif

<<<<<<< HEAD
  // launch GPU kernel
  cuda_encode1<Scalar><<<grid_size, block_size>>>(
    d_data,
    size[0],
    stride[0],
    d_stream,
    maxbits
  );
=======
  cudaEncode1<Scalar, variable_rate> <<<grid_size, block_size>>>
    (minbits,
     maxbits,
     maxprec,
     minexp,
     d_data,
     stream,
     d_block_bits,
     dim,
     sx,
     zfp_pad,
     zfp_blocks);
>>>>>>> 82cc2570

#ifdef CUDA_ZFP_RATE_PRINT
  timer.stop();
  timer.print_throughput<Scalar>("Encode", "encode1", dim3(size[0]));
#endif

  const size_t bits_written = blocks * maxbits;

  return bits_written;
}

<<<<<<< HEAD
// TODO: remove wrapper
template <class Scalar>
size_t encode1(
  const Scalar* d_data,
  const size_t size[],
  const ptrdiff_t stride[],
  Word* d_stream,
  uint maxbits
)
{
  return encode1launch<Scalar>(d_data, size, stride, d_stream, maxbits);
=======
//
// Encode a host vector and output a encoded device vector
//
template<class Scalar, bool variable_rate>
size_t encode1(int dim,
               int sx,
               Scalar *d_data,
               Word *stream,
               ushort *d_block_bits,
               const int minbits,
               const int maxbits,
               const int maxprec,
               const int minexp)
{
  return encode1launch<Scalar, variable_rate>(dim, sx, d_data, stream, d_block_bits,
                                              minbits, maxbits, maxprec, minexp);
>>>>>>> 82cc2570
}

} // namespace cuZFP

#endif<|MERGE_RESOLUTION|>--- conflicted
+++ resolved
@@ -6,13 +6,9 @@
 #include "encode.cuh"
 #include "type_info.cuh"
 
-<<<<<<< HEAD
 namespace cuZFP {
-=======
-#include <iostream>
->>>>>>> 82cc2570
 
-template <typename Scalar>
+template <typename Scalar> 
 inline __device__ __host__
 void gather1(Scalar* q, const Scalar* p, ptrdiff_t sx)
 {
@@ -20,7 +16,7 @@
     *q++ = *p;
 }
 
-template <typename Scalar>
+template <typename Scalar> 
 inline __device__ __host__
 void gather_partial1(Scalar* q, const Scalar* p, uint nx, ptrdiff_t sx)
 {
@@ -30,33 +26,20 @@
   pad_block(q, nx, 1);
 }
 
-<<<<<<< HEAD
 // encode kernel
-template <class Scalar>
+template <typename Scalar>
 __global__
-void
-cuda_encode1(
+void cuda_encode1(
   const Scalar* d_data, // field data device pointer
   size_t size,          // field dimensions
   ptrdiff_t stride,     // field stride
   Word* d_stream,       // compressed bit stream device pointer
-  uint maxbits          // compressed #bits/block
+  ushort* d_index,      // block index
+  uint minbits,         // min compressed #bits/block
+  uint maxbits,         // max compressed #bits/block
+  uint maxprec,         // max uncompressed #bits/value
+  int minexp            // min bit plane index
 )
-=======
-template <class Scalar, bool variable_rate>
-__global__ void
-cudaEncode1(const int minbits,
-            const int maxbits,
-            const int maxprec,
-            const int minexp,
-            const Scalar *scalars,
-            Word *stream,
-            ushort *block_bits,
-            const uint dim,
-            const int sx,
-            const uint padded_dim,
-            const uint tot_blocks)
->>>>>>> 82cc2570
 {
   const size_t blockId = blockIdx.x + (size_t)gridDim.x * (blockIdx.y + (size_t)gridDim.y * blockIdx.z);
 
@@ -70,143 +53,137 @@
   if (block_idx >= blocks)
     return;
 
+#if 0
+  uint block_dim;
+  block_dim = padded_dim >> 2; 
+
+  // logical pos in 3d array
+  uint block;
+  block = (block_idx % block_dim) * 4; 
+
+  const ptrdiff_t offset = (ll)block * sx; 
+#endif
+
   // logical position in 1d array
   const size_t pos = block_idx;
   const ptrdiff_t x = pos * 4;
 
   // offset into field
-  const ptrdiff_t offset = (ptrdiff_t)x * stride;
+  const ptrdiff_t offset = x * stride;
+
+  // initialize block writer
+  BlockWriter::Offset bit_offset = block_idx * maxbits;
+  BlockWriter writer(d_stream, bit_offset);
 
   // gather data into a contiguous block
-  Scalar fblock[ZFP_1D_BLOCK_SIZE];
-  const uint nx = (uint)min(size - x, (size_t)4);
+  Scalar fblock[ZFP_1D_BLOCK_SIZE]; 
+  const uint nx = (uint)min(size_t(size - x), size_t(4));
   if (nx < ZFP_1D_BLOCK_SIZE)
     gather_partial1(fblock, d_data + offset, nx, stride);
   else
-<<<<<<< HEAD
     gather1(fblock, d_data + offset, stride);
 
-  encode_block<Scalar, ZFP_1D_BLOCK_SIZE>(fblock, maxbits, block_idx, d_stream);
+  uint bits = encode_block<Scalar, ZFP_1D_BLOCK_SIZE>(fblock, writer, minbits, maxbits, maxprec, minexp);
+
+  if (d_index)
+    d_index[block_idx] = (ushort)bits;
 }
 
 // launch encode kernel
-template <class Scalar>
+template <typename Scalar>
 size_t encode1launch(
   const Scalar* d_data,
   const size_t size[],
   const ptrdiff_t stride[],
   Word* d_stream,
-  uint maxbits
+  ushort* d_index,
+  uint minbits,
+  uint maxbits,
+  uint maxprec,
+  int minexp
 )
-=======
-  {
-    gather1(fblock, scalars + offset, sx);
-  }
-
-  uint bits = zfp_encode_block<Scalar, ZFP_1D_BLOCK_SIZE>(fblock, minbits, maxbits, maxprec,
-                                                          minexp, block_idx, stream);
-  if (variable_rate)
-    block_bits[block_idx] = bits;
-}
-//
-// Launch the encode kernel
-//
-template<class Scalar, bool variable_rate>
-size_t encode1launch(uint dim, 
-                     int sx,
-                     const Scalar *d_data,
-                     Word *stream,
-                     ushort *d_block_bits,
-                     const int minbits,
-                     const int maxbits,
-                     const int maxprec,
-                     const int minexp)
->>>>>>> 82cc2570
 {
   const int cuda_block_size = 128;
   const dim3 block_size = dim3(cuda_block_size, 1, 1);
 
   // number of zfp blocks to encode
   const size_t blocks = (size[0] + 3) / 4;
-
+  
   // determine grid of thread blocks
   const dim3 grid_size = calculate_grid_size(blocks, cuda_block_size);
-
+  
   // zero-initialize bit stream (for atomics)
   const size_t stream_bytes = calc_device_mem(blocks, maxbits);
   cudaMemset(d_stream, 0, stream_bytes);
+
+#if 0
+  uint zfp_pad(dim); 
+  if(zfp_pad % 4 != 0) zfp_pad += 4 - dim % 4;
+
+  const uint zfp_blocks = (zfp_pad) / 4; 
+  //
+  // we need to ensure that we launch a multiple of the 
+  // cuda block size
+  //
+  int block_pad = 0; 
+  if(zfp_blocks % cuda_block_size != 0)
+  {
+    block_pad = cuda_block_size - zfp_blocks % cuda_block_size; 
+  }
+
+  size_t total_blocks = block_pad + zfp_blocks;
+ 
+  dim3 grid_size = calculate_grid_size(total_blocks, cuda_block_size);
+
+  //
+  size_t stream_bytes = calc_device_mem1d(zfp_pad, maxbits);
+  // ensure we have zeros
+  cudaMemset(stream, 0, stream_bytes);
+#endif
 
 #ifdef CUDA_ZFP_RATE_PRINT
   Timer timer;
   timer.start();
 #endif
 
-<<<<<<< HEAD
   // launch GPU kernel
   cuda_encode1<Scalar><<<grid_size, block_size>>>(
     d_data,
     size[0],
     stride[0],
     d_stream,
-    maxbits
+    d_index,
+    minbits,
+    maxbits,
+    maxprec,
+    minexp
   );
-=======
-  cudaEncode1<Scalar, variable_rate> <<<grid_size, block_size>>>
-    (minbits,
-     maxbits,
-     maxprec,
-     minexp,
-     d_data,
-     stream,
-     d_block_bits,
-     dim,
-     sx,
-     zfp_pad,
-     zfp_blocks);
->>>>>>> 82cc2570
 
 #ifdef CUDA_ZFP_RATE_PRINT
   timer.stop();
   timer.print_throughput<Scalar>("Encode", "encode1", dim3(size[0]));
 #endif
 
-  const size_t bits_written = blocks * maxbits;
-
-  return bits_written;
+  return stream_bytes * CHAR_BIT;
 }
 
-<<<<<<< HEAD
 // TODO: remove wrapper
-template <class Scalar>
+template <typename Scalar>
 size_t encode1(
   const Scalar* d_data,
   const size_t size[],
   const ptrdiff_t stride[],
   Word* d_stream,
-  uint maxbits
+  ushort* d_index,
+  uint minbits,
+  uint maxbits,
+  uint maxprec,
+  int minexp
 )
 {
-  return encode1launch<Scalar>(d_data, size, stride, d_stream, maxbits);
-=======
-//
-// Encode a host vector and output a encoded device vector
-//
-template<class Scalar, bool variable_rate>
-size_t encode1(int dim,
-               int sx,
-               Scalar *d_data,
-               Word *stream,
-               ushort *d_block_bits,
-               const int minbits,
-               const int maxbits,
-               const int maxprec,
-               const int minexp)
-{
-  return encode1launch<Scalar, variable_rate>(dim, sx, d_data, stream, d_block_bits,
-                                              minbits, maxbits, maxprec, minexp);
->>>>>>> 82cc2570
+  return encode1launch<Scalar>(d_data, size, stride, d_stream, d_index, minbits, maxbits, maxprec, minexp);
 }
 
-} // namespace cuZFP
+}
 
 #endif