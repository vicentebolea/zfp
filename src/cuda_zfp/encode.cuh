#ifndef CU_ZFP_ENCODE_CUH
#define CU_ZFP_ENCODE_CUH

#include "shared.h"

namespace cuZFP
{

// maximum number of bit planes to encode
__device__ 
static int
precision(int maxexp, int maxprec, int minexp)
{
  return min(maxprec, max(0, maxexp - minexp + 8));
}

template<typename Scalar>
inline __device__
void pad_block(Scalar *p, uint n, uint s)
{
  switch (n) 
  {
    case 0:
      p[0 * s] = 0;
      /* FALLTHROUGH */
    case 1:
      p[1 * s] = p[0 * s];
      /* FALLTHROUGH */
    case 2:
      p[2 * s] = p[1 * s];
      /* FALLTHROUGH */
    case 3:
      p[3 * s] = p[0 * s];
      /* FALLTHROUGH */
    default:
      break;
  }
}

template<class Scalar>
__device__
static int
exponent(Scalar x)
{
  if (x > 0) {
    int e;
    frexp(x, &e);
    // clamp exponent in case x is denormalized
    return max(e, 1 - get_ebias<Scalar>());
  }
  return -get_ebias<Scalar>();
}

template<class Scalar, int BlockSize>
__device__
static int
max_exponent(const Scalar* p)
{
  Scalar max_val = 0;
  for (int i = 0; i < BlockSize; ++i) {
    Scalar f = fabs(p[i]);
    max_val = max(max_val, f);
  }
  return exponent<Scalar>(max_val);
}

// lifting transform of 4-vector
template <class Int, uint s>
__device__ 
static void
fwd_lift(Int* p)
{
  Int x = *p; p += s;
  Int y = *p; p += s;
  Int z = *p; p += s;
  Int w = *p; p += s;

  // default, non-orthogonal transform (preferred due to speed and quality)
  //        ( 4  4  4  4) (x)
  // 1/16 * ( 5  1 -1 -5) (y)
  //        (-4  4  4 -4) (z)
  //        (-2  6 -6  2) (w)
  x += w; x >>= 1; w -= x;
  z += y; z >>= 1; y -= z;
  x += z; x >>= 1; z -= x;
  w += y; w >>= 1; y -= w;
  w += y >> 1; y -= w >> 1;

  p -= s; *p = w;
  p -= s; *p = z;
  p -= s; *p = y;
  p -= s; *p = x;
}

#if ZFP_ROUNDING_MODE == ZFP_ROUND_FIRST
// bias values such that truncation is equivalent to round to nearest
template <typename Int, uint BlockSize>
__device__
static void
fwd_round(Int* iblock, uint maxprec)
{
  // add or subtract 1/6 ulp to unbias errors
  if (maxprec < (uint)(CHAR_BIT * sizeof(Int))) {
    Int bias = (static_cast<typename zfp_traits<Int>::UInt>(NBMASK) >> 2) >> maxprec;
    uint n = BlockSize;
    if (maxprec & 1u)
      do *iblock++ += bias; while (--n);
    else
      do *iblock++ -= bias; while (--n);
  }
}
#endif

template<typename Scalar>
Scalar
inline __device__
quantize_factor(const int &exponent, Scalar);

template<>
float
inline __device__
quantize_factor<float>(const int &exponent, float)
{
  return LDEXP(1.0, get_precision<float>() - 2 - exponent);
}

template<>
double
inline __device__
quantize_factor<double>(const int &exponent, double)
{
  return LDEXP(1.0, get_precision<double>() - 2 - exponent);
}

template<typename Scalar, typename Int, int BlockSize>
void __device__ fwd_cast(Int *iblock, const Scalar *fblock, int emax)
{
  Scalar s = quantize_factor(emax, Scalar());
  for(int i = 0; i < BlockSize; ++i)
  {
    iblock[i] = (Int) (s * fblock[i]);
  }
}

template<int BlockSize>
struct transform;

template<>
struct transform<64>
{
  template<typename Int>
  __device__ void fwd_xform(Int *p)
  {
    uint x, y, z;
    /* transform along x */
    for (z = 0; z < 4; z++)
      for (y = 0; y < 4; y++)
        fwd_lift<Int,1>(p + 4 * y + 16 * z);
    /* transform along y */
    for (x = 0; x < 4; x++)
      for (z = 0; z < 4; z++)
        fwd_lift<Int,4>(p + 16 * z + 1 * x);
    /* transform along z */
    for (y = 0; y < 4; y++)
      for (x = 0; x < 4; x++)
        fwd_lift<Int,16>(p + 1 * x + 4 * y);

   }
};

template<>
struct transform<16>
{
  template<typename Int>
  __device__ void fwd_xform(Int *p)
  {
    uint x, y;
    /* transform along x */
    for (y = 0; y < 4; y++)
      fwd_lift<Int,1>(p + 4 * y);
    /* transform along y */
    for (x = 0; x < 4; x++)
      fwd_lift<Int,4>(p + 1 * x);
  }
};

template<>
struct transform<4>
{
  template<typename Int>
  __device__ void fwd_xform(Int *p)
  {
    fwd_lift<Int,1>(p);
  }
};

template<typename Int, typename UInt, int BlockSize>
__device__ void fwd_order(UInt *ublock, const Int *iblock)
{
<<<<<<< HEAD
  const unsigned char *perm = get_perm<BlockSize>();

  for(int i = 0; i < BlockSize; ++i)
=======
  unsigned char *perm = get_perm<BlockSize>();
  for (int i = 0; i < BlockSize; ++i)
>>>>>>> 8a4487e7
  {
    ublock[i] = int2uint(iblock[perm[i]]);
  }
}

template<int block_size>
struct BlockWriter
{

  uint m_word_index;
  uint m_start_bit;
  uint m_current_bit;
  const int m_maxbits; 
  Word *m_stream;

  __device__ BlockWriter(Word *stream, const int &maxbits, const uint &block_idx)
   :  m_current_bit(0),
      m_maxbits(maxbits),
      m_stream(stream)
  {
    m_word_index = ((size_t)block_idx * maxbits)  / (sizeof(Word) * 8); 
    m_start_bit = uint(((size_t)block_idx * maxbits) % (sizeof(Word) * 8)); 
  }

  template<typename T>
  __device__
  void print_bits(T bits)
  {
    const int bit_size = sizeof(T) * 8;
    for(int i = bit_size - 1; i >=0; --i)
    {
      T one = 1;
      T mask = one << i;
      int val = (bits & mask) >> i;
      printf("%d", val);
    }
    printf("\n");
  }
  __device__
  void print(int index)
  {
    print_bits(m_stream[index]);
  }


  __device__
  long long unsigned int
  write_bits(const long long unsigned int &bits, const uint &n_bits)
  {
    const uint wbits = sizeof(Word) * 8;
    uint seg_start = (m_start_bit + m_current_bit) % wbits;
    uint write_index = m_word_index + uint((m_start_bit + m_current_bit) / wbits);
    uint seg_end = seg_start + n_bits - 1;
    uint shift = seg_start; 
    // we may be asked to write less bits than exist in 'bits'
    // so we have to make sure that anything after n is zero.
    // If this does not happen, then we may write into a zfp
    // block not at the specified index
    // uint zero_shift = sizeof(Word) * 8 - n_bits;
    Word left = (bits >> n_bits) << n_bits;
    
    Word b = bits - left;
    Word add = b << shift;
    atomicAdd(&m_stream[write_index], add); 
    // n_bits straddles the word boundary
    bool straddle = seg_start < sizeof(Word) * 8 && seg_end >= sizeof(Word) * 8;
    if(straddle)
    {
      Word rem = b >> (sizeof(Word) * 8 - shift);
      atomicAdd(&m_stream[write_index + 1], rem); 
    }
    m_current_bit += n_bits;
    return bits >> (Word)n_bits;
  }

  __device__
  uint write_bit(const unsigned int &bit)
  {
    const uint wbits = sizeof(Word) * 8;
    uint seg_start = (m_start_bit + m_current_bit) % wbits;
    uint write_index = m_word_index + uint((m_start_bit + m_current_bit) / wbits);
    uint shift = seg_start; 
    // we may be asked to write less bits than exist in 'bits'
    // so we have to make sure that anything after n is zero.
    // If this does not happen, then we may write into a zfp
    // block not at the specified index
    // uint zero_shift = sizeof(Word) * 8 - n_bits;
    
    Word add = (Word)bit << shift;
    atomicAdd(&m_stream[write_index], add); 
    m_current_bit += 1;

    return bit;
  }

};

template<typename Int, int BlockSize> 
void inline __device__ encode_block(BlockWriter<BlockSize> &stream,
                                    int maxbits,
                                    int maxprec,
                                    Int *iblock)
{
  // perform decorrelating transform
  transform<BlockSize> tform;
  tform.fwd_xform(iblock);

#if ZFP_ROUNDING_MODE == ZFP_ROUND_FIRST
  // bias values to achieve proper rounding
  fwd_round<Int, BlockSize>(iblock, maxprec);
#endif

  // reorder signed coefficients and convert to unsigned integer
  typedef typename zfp_traits<Int>::UInt UInt;
  UInt ublock[BlockSize]; 
  fwd_order<Int, UInt, BlockSize>(ublock, iblock);

  // encode integer coefficients
  uint intprec = (uint)(CHAR_BIT * sizeof(UInt));
  uint kmin = intprec > maxprec ? intprec - maxprec : 0;
  uint bits = maxbits;

  for (uint k = intprec, n = 0; bits && k-- > kmin;) {
    // step 1: extract bit plane #k to x
    uint64 x = 0;
    for (uint i = 0; i < BlockSize; i++)
      x += (uint64)((ublock[i] >> k) & 1u) << i;
    // step 2: encode first n bits of bit plane
    uint m = min(n, bits);
    bits -= m;
    x = stream.write_bits(x, m);
    // step 3: unary run-length encode remainder of bit plane
    for (; n < BlockSize && bits && (bits--, stream.write_bit(!!x)); x >>= 1, n++)
      for (; n < BlockSize - 1 && bits && (bits--, !stream.write_bit(x & 1u)); x >>= 1, n++)
        ;
  }
}

template<typename Scalar, int BlockSize>
void inline __device__ zfp_encode_block(Scalar *fblock,
                                        const int maxbits,
                                        const uint block_idx,
                                        Word *stream)
{
  BlockWriter<BlockSize> block_writer(stream, maxbits, block_idx);
  int emax = max_exponent<Scalar, BlockSize>(fblock);
  int maxprec = precision(emax, get_precision<Scalar>(), get_min_exp<Scalar>());
  uint e = maxprec ? emax + get_ebias<Scalar>() : 0;
  if(e)
  {
    const uint ebits = get_ebits<Scalar>()+1;
    block_writer.write_bits(2 * e + 1, ebits);
    typedef typename zfp_traits<Scalar>::Int Int;
    Int iblock[BlockSize];
    fwd_cast<Scalar, Int, BlockSize>(iblock, fblock, emax);


    encode_block<Int, BlockSize>(block_writer, maxbits - ebits, maxprec, iblock);
  }
}

template<>
void inline __device__ zfp_encode_block<int, 64>(int *fblock,
                                             const int maxbits,
                                             const uint block_idx,
                                             Word *stream)
{
  BlockWriter<64> block_writer(stream, maxbits, block_idx);
  const int intprec = get_precision<int>();
  encode_block<int, 64>(block_writer, maxbits, intprec, fblock);
}

template<>
void inline __device__ zfp_encode_block<long long int, 64>(long long int *fblock,
                                                       const int maxbits,
                                                       const uint block_idx,
                                                       Word *stream)
{
  BlockWriter<64> block_writer(stream, maxbits, block_idx);
  const int intprec = get_precision<long long int>();
  encode_block<long long int, 64>(block_writer, maxbits, intprec, fblock);
}

template<>
void inline __device__ zfp_encode_block<int, 16>(int *fblock,
                                             const int maxbits,
                                             const uint block_idx,
                                             Word *stream)
{
  BlockWriter<16> block_writer(stream, maxbits, block_idx);
  const int intprec = get_precision<int>();
  encode_block<int, 16>(block_writer, maxbits, intprec, fblock);
}

template<>
void inline __device__ zfp_encode_block<long long int, 16>(long long int *fblock,
                                                       const int maxbits,
                                                       const uint block_idx,
                                                       Word *stream)
{
  BlockWriter<16> block_writer(stream, maxbits, block_idx);
  const int intprec = get_precision<long long int>();
  encode_block<long long int, 16>(block_writer, maxbits, intprec, fblock);
}

template<>
void inline __device__ zfp_encode_block<int, 4>(int *fblock,
                                             const int maxbits,
                                             const uint block_idx,
                                             Word *stream)
{
  BlockWriter<4> block_writer(stream, maxbits, block_idx);
  const int intprec = get_precision<int>();
  encode_block<int, 4>(block_writer, maxbits, intprec, fblock);
}

template<>
void inline __device__ zfp_encode_block<long long int, 4>(long long int *fblock,
                                                       const int maxbits,
                                                       const uint block_idx,
                                                       Word *stream)
{
  BlockWriter<4> block_writer(stream, maxbits, block_idx);
  const int intprec = get_precision<long long int>();
  encode_block<long long int, 4>(block_writer, maxbits, intprec, fblock);
}

}  // namespace cuZFP
#endif<|MERGE_RESOLUTION|>--- conflicted
+++ resolved
@@ -197,14 +197,9 @@
 template<typename Int, typename UInt, int BlockSize>
 __device__ void fwd_order(UInt *ublock, const Int *iblock)
 {
-<<<<<<< HEAD
   const unsigned char *perm = get_perm<BlockSize>();
 
-  for(int i = 0; i < BlockSize; ++i)
-=======
-  unsigned char *perm = get_perm<BlockSize>();
   for (int i = 0; i < BlockSize; ++i)
->>>>>>> 8a4487e7
   {
     ublock[i] = int2uint(iblock[perm[i]]);
   }
