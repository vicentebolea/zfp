--- conflicted
+++ resolved
@@ -15,38 +15,14 @@
 inline __device__
 unsigned int int2uint(const int x)
 {
-<<<<<<< HEAD
   return ((unsigned int)x + 0xaaaaaaaau) ^ 0xaaaaaaaau;
-=======
-  return MIN(maxprec, MAX(0, maxexp - minexp + 8));
-
-}
-
-template <int BlockSize>
-__device__ 
-static int
-precision(int maxexp, int maxprec, int minexp)
-{
-  // Followig logic from precision() in zfp/src/template/codecf.c
-  if (BlockSize == ZFP_1D_BLOCK_SIZE)
-    return MIN(maxprec, MAX(0, maxexp - minexp + 4));
-  else if (BlockSize == ZFP_2D_BLOCK_SIZE)
-    return MIN(maxprec, MAX(0, maxexp - minexp + 6));
-  else if (BlockSize == ZFP_3D_BLOCK_SIZE)
-    return MIN(maxprec, MAX(0, maxexp - minexp + 8));
-  else if (BlockSize == ZFP_4D_BLOCK_SIZE)
-    return MIN(maxprec, MAX(0, maxexp - minexp + 10));
-  else
-    return 0;
->>>>>>> 82cc2570
 }
 
 template <typename Scalar>
 inline __device__
 void pad_block(Scalar *p, uint n, uint s)
 {
-  switch (n) 
-  {
+  switch (n) {
     case 0:
       p[0 * s] = 0;
       /* FALLTHROUGH */
@@ -64,7 +40,7 @@
   }
 }
 
-template <class Scalar>
+template <typename Scalar>
 inline __device__
 int get_exponent(Scalar x);
 
@@ -86,7 +62,7 @@
   return e;
 }
 
-template <class Scalar>
+template <typename Scalar>
 inline __device__
 int exponent(Scalar x)
 {
@@ -105,16 +81,43 @@
   return e;
 }
 
-template <class Scalar, int BlockSize>
+template <typename Scalar, int BlockSize>
 inline __device__
 int max_exponent(const Scalar* p)
 {
   Scalar max_val = 0;
-  for (int i = 0; i < BlockSize; ++i) {
+  for (int i = 0; i < BlockSize; i++) {
     Scalar f = fabs(p[i]);
     max_val = max(max_val, f);
   }
   return exponent<Scalar>(max_val);
+}
+
+template <typename Scalar>
+inline __device__
+Scalar quantize_factor(const int& exponent, Scalar);
+
+template <>
+inline __device__
+float quantize_factor<float>(const int& exponent, float)
+{
+  return ldexpf(1.0f, get_precision<float>() - 2 - exponent);
+}
+
+template <>
+inline __device__
+double quantize_factor<double>(const int& exponent, double)
+{
+  return ldexp(1.0, get_precision<double>() - 2 - exponent);
+}
+
+template <typename Scalar, typename Int, int BlockSize>
+inline __device__
+void fwd_cast(Int *iblock, const Scalar *fblock, int emax)
+{
+  const Scalar s = quantize_factor(emax, Scalar());
+  for (int i = 0; i < BlockSize; i++)
+    iblock[i] = (Int)(s * fblock[i]);
 }
 
 // lifting transform of 4-vector
@@ -142,52 +145,6 @@
   p -= s; *p = z;
   p -= s; *p = y;
   p -= s; *p = x;
-}
-
-#if ZFP_ROUNDING_MODE == ZFP_ROUND_FIRST
-// bias values such that truncation is equivalent to round to nearest
-template <typename Int, uint BlockSize>
-__device__
-static void
-fwd_round(Int* iblock, uint maxprec)
-{
-  // add or subtract 1/6 ulp to unbias errors
-  if (maxprec < (uint)(CHAR_BIT * sizeof(Int))) {
-    Int bias = (static_cast<typename zfp_traits<Int>::UInt>(NBMASK) >> 2) >> maxprec;
-    uint n = BlockSize;
-    if (maxprec & 1u)
-      do *iblock++ += bias; while (--n);
-    else
-      do *iblock++ -= bias; while (--n);
-  }
-}
-#endif
-
-template <typename Scalar>
-inline __device__
-Scalar quantize_factor(const int &exponent, Scalar);
-
-template <>
-inline __device__
-float quantize_factor<float>(const int &exponent, float)
-{
-  return ldexpf(1.0f, get_precision<float>() - 2 - exponent);
-}
-
-template <>
-inline __device__
-double quantize_factor<double>(const int &exponent, double)
-{
-  return ldexp(1.0, get_precision<double>() - 2 - exponent);
-}
-
-template <typename Scalar, typename Int, int BlockSize>
-__device__
-void fwd_cast(Int *iblock, const Scalar *fblock, int emax)
-{
-  Scalar s = quantize_factor(emax, Scalar());
-  for (int i = 0; i < BlockSize; ++i)
-    iblock[i] = (Int)(s * fblock[i]);
 }
 
 template <int BlockSize>
@@ -242,13 +199,36 @@
    }
 };
 
+#if ZFP_ROUNDING_MODE == ZFP_ROUND_FIRST
+// bias values such that truncation is equivalent to round to nearest
+template <typename Int, uint BlockSize>
+inline __device__
+void fwd_round(Int* iblock, uint maxprec)
+{
+  // add or subtract 1/6 ulp to unbias errors
+  if (maxprec < (uint)(CHAR_BIT * sizeof(Int))) {
+    Int bias = (static_cast<typename zfp_traits<Int>::UInt>(NBMASK) >> 2) >> maxprec;
+    uint n = BlockSize;
+    if (maxprec & 1u)
+      do *iblock++ += bias; while (--n);
+    else
+      do *iblock++ -= bias; while (--n);
+  }
+}
+#endif
+
 template <typename Int, typename UInt, int BlockSize>
-__device__
+inline __device__
 void fwd_order(UInt* ublock, const Int* iblock)
 {
   const unsigned char* perm = get_perm<BlockSize>();
 
-  for (int i = 0; i < BlockSize; ++i)
+#if (CUDART_VERSION < 8000)
+  #pragma unroll
+#else
+  #pragma unroll BlockSize
+#endif
+  for (int i = 0; i < BlockSize; i++)
     ublock[i] = int2uint(iblock[perm[i]]);
 }
 
@@ -360,17 +340,9 @@
   }
 }; // BlockWriter
 
-<<<<<<< HEAD
 template <typename Int, int BlockSize> 
 inline __device__
-uint encode_block(BlockWriter &stream, uint maxbits, uint maxprec, Int *iblock)
-=======
-template<typename Int, int BlockSize> 
-uint inline __device__ encode_block(BlockWriter<BlockSize> &stream,
-                                    int maxbits,
-                                    int maxprec,
-                                    Int *iblock)
->>>>>>> 82cc2570
+uint encode_ints(Int* iblock, BlockWriter& writer, uint maxbits, uint maxprec)
 {
   // perform decorrelating transform
   transform<BlockSize> tform;
@@ -398,221 +370,132 @@
     // step 2: encode first n bits of bit plane
     uint m = min(n, bits);
     bits -= m;
-    x = stream.write_bits(x, m);
+    x = writer.write_bits(x, m);
     // step 3: unary run-length encode remainder of bit plane
-    for (; n < BlockSize && bits && (bits--, stream.write_bit(!!x)); x >>= 1, n++)
-      for (; n < BlockSize - 1 && bits && (bits--, !stream.write_bit(x & 1u)); x >>= 1, n++)
+    for (; n < BlockSize && bits && (bits--, writer.write_bit(!!x)); x >>= 1, n++)
+      for (; n < BlockSize - 1 && bits && (bits--, !writer.write_bit(x & 1u)); x >>= 1, n++)
         ;
   }
-<<<<<<< HEAD
+
+  // output any buffered bits
+  writer.flush();
 
   return maxbits - bits;
 }
 
+// generic encoder for floating point
 template <typename Scalar, int BlockSize>
 inline __device__
-void encode_block(Scalar *fblock, const int maxbits, const uint block_idx, Word *stream)
-=======
-  return maxbits - bits;
-}
-
-template<typename Scalar, int BlockSize>
-uint inline __device__ zfp_encode_block(Scalar *fblock,
-                                        const int minbits,
-                                        const int maxbits,
-                                        int maxprec,
-                                        const int minexp,
-                                        const uint block_idx,
-                                        Word *stream)
->>>>>>> 82cc2570
-{
-  const unsigned long long int offset = (unsigned long long int)block_idx * maxbits;
-  BlockWriter writer(stream, offset);
-  int emax = max_exponent<Scalar, BlockSize>(fblock);
-<<<<<<< HEAD
-  uint maxprec = precision<BlockSize>(emax, get_precision<Scalar>(), get_min_exp<Scalar>());
-  uint bits = 0;
-=======
+uint encode_block(
+  Scalar* fblock,
+  BlockWriter& writer,
+  uint minbits,
+  uint maxbits,
+  uint maxprec,
+  int minexp
+)
+{
+  typedef typename zfp_traits<Scalar>::Int Int;
+
+  uint bits = 1;
+  const int emax = max_exponent<Scalar, BlockSize>(fblock);
   maxprec = precision<BlockSize>(emax, maxprec, minexp);
->>>>>>> 82cc2570
   uint e = maxprec ? emax + get_ebias<Scalar>() : 0;
   if (e) {
-    bits = get_ebits<Scalar>() + 1;
+    bits += get_ebits<Scalar>();
     writer.write_bits(2 * e + 1, bits);
-    typedef typename zfp_traits<Scalar>::Int Int;
     Int iblock[BlockSize];
     fwd_cast<Scalar, Int, BlockSize>(iblock, fblock, emax);
-<<<<<<< HEAD
-    bits += encode_block<Int, BlockSize>(writer, maxbits - bits, maxprec, iblock);
-    // no padding needed when bits < maxbits since stream is already zeroed
-    writer.flush();
-=======
-
-    uint bits = encode_block<Int, BlockSize>(block_writer, maxbits - ebits, maxprec, iblock);
-    return ebits + bits;
->>>>>>> 82cc2570
-  }
-  else
-    // Single bit (already memset to zero) to indicate all values are zero
-    return max (minbits, 1);
-}
-
-template <>
-<<<<<<< HEAD
-inline __device__
-void encode_block<int, 4>(int *fblock, const int maxbits, const uint block_idx, Word *stream)
-{
-  const unsigned long long int offset = (unsigned long long int)block_idx * maxbits;
-  BlockWriter writer(stream, offset);
-  const uint intprec = get_precision<int>();
-  encode_block<int, 4>(writer, maxbits, intprec, fblock);
-  writer.flush();
-}
-
-template <>
-inline __device__
-void encode_block<long long int, 4>(long long int *fblock, const int maxbits, const uint block_idx, Word *stream)
-{
-  const unsigned long long int offset = (unsigned long long int)block_idx * maxbits;
-  BlockWriter writer(stream, offset);
-  const uint intprec = get_precision<long long int>();
-  encode_block<long long int, 4>(writer, maxbits, intprec, fblock);
-  writer.flush();
-}
-
-template <>
-inline __device__
-void encode_block<int, 16>(int *fblock, const int maxbits, const uint block_idx, Word *stream)
-{
-  const unsigned long long int offset = (unsigned long long int)block_idx * maxbits;
-  BlockWriter writer(stream, offset);
-  const uint intprec = get_precision<int>();
-  encode_block<int, 16>(writer, maxbits, intprec, fblock);
-  writer.flush();
-}
-
-template <>
-inline __device__
-void encode_block<long long int, 16>(long long int *fblock, const int maxbits, const uint block_idx, Word *stream)
-{
-  const unsigned long long int offset = (unsigned long long int)block_idx * maxbits;
-  BlockWriter writer(stream, offset);
-  const uint intprec = get_precision<long long int>();
-  encode_block<long long int, 16>(writer, maxbits, intprec, fblock);
-  writer.flush();
-}
-
-template <>
-inline __device__
-void encode_block<int, 64>(int *fblock, const int maxbits, const uint block_idx, Word *stream)
-{
-  const unsigned long long int offset = (unsigned long long int)block_idx * maxbits;
-  BlockWriter writer(stream, offset);
-  const uint intprec = get_precision<int>();
-  uint bits = encode_block<int, 64>(writer, maxbits, intprec, fblock);
-  if (bits < maxbits)
-    writer.pad(maxbits - bits);
-  writer.flush();
-}
-
-template <>
-inline __device__
-void encode_block<long long int, 64>(long long int *fblock, const int maxbits, const uint block_idx, Word *stream)
-{
-  const unsigned long long int offset = (unsigned long long int)block_idx * maxbits;
-  BlockWriter writer(stream, offset);
-  const uint intprec = get_precision<long long int>();
-  encode_block<long long int, 64>(writer, maxbits, intprec, fblock);
-  writer.flush();
-=======
-uint inline __device__ zfp_encode_block<int, 64>(int *fblock,
-                                                 const int minbits,
-                                                 const int maxbits,
-                                                 int maxprec,
-                                                 const int minexp,
-                                                 const uint block_idx,
-                                                 Word *stream)
-{
-  BlockWriter<64> block_writer(stream, maxbits, block_idx);
-  const int intprec = get_precision<int>();
-  uint bits = encode_block<int, 64>(block_writer, maxbits, intprec, fblock);
-  return max (bits, minbits);
-}
-
-template <>
-uint inline __device__ zfp_encode_block<long long int, 64>(long long int *fblock,
-                                                           const int minbits,
-                                                           const int maxbits,
-                                                           int maxprec,
-                                                           const int minexp,
-                                                           const uint block_idx,
-                                                           Word *stream)
-{
-  BlockWriter<64> block_writer(stream, maxbits, block_idx);
-  const int intprec = get_precision<long long int>();
-  uint bits = encode_block<long long int, 64>(block_writer, maxbits, intprec, fblock);
-  return max (bits, minbits);
-}
-
-template <>
-uint inline __device__ zfp_encode_block<int, 16>(int *fblock,
-                                                 const int minbits,
-                                                 const int maxbits,
-                                                 int maxprec,
-                                                 const int minexp,
-                                                 const uint block_idx,
-                                                 Word *stream)
-{
-  BlockWriter<16> block_writer(stream, maxbits, block_idx);
-  const int intprec = get_precision<int>();
-  uint bits = encode_block<int, 16>(block_writer, maxbits, intprec, fblock);
-  return max(bits, minbits);
-}
-
-template <>
-uint inline __device__ zfp_encode_block<long long int, 16>(long long int *fblock,
-                                                           const int minbits,
-                                                           const int maxbits,
-                                                           int maxprec,
-                                                           const int minexp,
-                                                           const uint block_idx,
-                                                           Word *stream)
-{
-  BlockWriter<16> block_writer(stream, maxbits, block_idx);
-  const int intprec = get_precision<long long int>();
-  uint bits = encode_block<long long int, 16>(block_writer, maxbits, intprec, fblock);
-  return max(bits, minbits);
-}
-
-template <>
-uint inline __device__ zfp_encode_block<int, 4>(int *fblock,
-                                                const int minbits,
-                                                const int maxbits,
-                                                int maxprec,
-                                                const int minexp,
-                                                const uint block_idx,
-                                                Word *stream)
-{
-  BlockWriter<4> block_writer(stream, maxbits, block_idx);
-  const int intprec = get_precision<int>();
-  uint bits = encode_block<int, 4>(block_writer, maxbits, intprec, fblock);
-  return max(bits, minbits);
-}
-
-template <>
-uint inline __device__ zfp_encode_block<long long int, 4>(long long int *fblock,
-                                                          const int minbits,
-                                                          const int maxbits,
-                                                          int maxprec,
-                                                          const int minexp,
-                                                          const uint block_idx,
-                                                          Word *stream)
-{
-  BlockWriter<4> block_writer(stream, maxbits, block_idx);
-  const int intprec = get_precision<long long int>();
-  uint bits = encode_block<long long int, 4>(block_writer, maxbits, intprec, fblock);
-  return max(bits, minbits);
->>>>>>> 82cc2570
+    bits += encode_ints<Int, BlockSize>(iblock, writer, maxbits - bits, maxprec);
+  }
+
+  return max(minbits, bits);
+}
+
+// integer encoder specializations
+
+template <>
+inline __device__
+uint encode_block<int, 4>(
+  int* fblock,
+  BlockWriter& writer,
+  uint minbits,
+  uint maxbits,
+  uint maxprec,
+  int minexp
+)
+{
+  return max(minbits, encode_ints<int, 4>(fblock, writer, maxbits, maxprec));
+}
+
+template <>
+inline __device__
+uint encode_block<int, 16>(
+  int* fblock,
+  BlockWriter& writer,
+  uint minbits,
+  uint maxbits,
+  uint maxprec,
+  int minexp
+)
+{
+  return max(minbits, encode_ints<int, 16>(fblock, writer, maxbits, maxprec));
+}
+
+template <>
+inline __device__
+uint encode_block<int, 64>(
+  int* fblock,
+  BlockWriter& writer,
+  uint minbits,
+  uint maxbits,
+  uint maxprec,
+  int minexp
+)
+{
+  return max(minbits, encode_ints<int, 64>(fblock, writer, maxbits, maxprec));
+}
+
+template <>
+inline __device__
+uint encode_block<long long int, 4>(
+  long long int* fblock,
+  BlockWriter& writer,
+  uint minbits,
+  uint maxbits,
+  uint maxprec,
+  int minexp
+)
+{
+  return max(minbits, encode_ints<long long int, 4>(fblock, writer, maxbits, maxprec));
+}
+
+template <>
+inline __device__
+uint encode_block<long long int, 16>(
+  long long int* fblock,
+  BlockWriter& writer,
+  uint minbits,
+  uint maxbits,
+  uint maxprec,
+  int minexp
+)
+{
+  return max(minbits, encode_ints<long long int, 16>(fblock, writer, maxbits, maxprec));
+}
+
+template <>
+inline __device__
+uint encode_block<long long int, 64>(
+  long long int* fblock,
+  BlockWriter& writer,
+  uint minbits,
+  uint maxbits,
+  uint maxprec,
+  int minexp
+)
+{
+  return max(minbits, encode_ints<long long int, 64>(fblock, writer, maxbits, maxprec));
 }
 
 } // namespace cuZFP
