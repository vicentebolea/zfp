--- conflicted
+++ resolved
@@ -5,52 +5,6 @@
 
 namespace cuZFP {
 
-<<<<<<< HEAD
-template<typename T> inline __host__ __device__ int get_ebias();
-template<> inline __host__ __device__ int get_ebias<double>() { return 1023; }
-template<> inline __host__ __device__ int get_ebias<float>() { return 127; }
-template<> inline __host__ __device__ int get_ebias<long long int>() { return 0; }
-template<> inline __host__ __device__ int get_ebias<int>() { return 0; }
-
-template<typename T> inline __host__ __device__ int get_ebits();
-template<> inline __host__ __device__ int get_ebits<double>() { return 11; }
-template<> inline __host__ __device__ int get_ebits<float>() { return 8; }
-template<> inline __host__ __device__ int get_ebits<int>() { return 0; }
-template<> inline __host__ __device__ int get_ebits<long long int>() { return 0; }
-
-template<typename T> inline __host__ __device__ int get_precision();
-template<> inline __host__ __device__ int get_precision<double>() { return 64; }
-template<> inline __host__ __device__ int get_precision<long long int>() { return 64; }
-template<> inline __host__ __device__ int get_precision<float>() { return 32; }
-template<> inline __host__ __device__ int get_precision<int>() { return 32; }
-
-template<typename T> inline __host__ __device__ int get_min_exp();
-template<> inline __host__ __device__ int get_min_exp<double>() { return -1074; }
-template<> inline __host__ __device__ int get_min_exp<float>() { return -1074; }
-template<> inline __host__ __device__ int get_min_exp<long long int>() { return 0; }
-template<> inline __host__ __device__ int get_min_exp<int>() { return 0; }
-
-template<typename T> inline __host__ __device__ T get_scalar_min();
-template<> inline __host__ __device__ float get_scalar_min<float>() { return FLT_MIN; }
-template<> inline __host__ __device__ double get_scalar_min<double>() { return DBL_MIN; }
-template<> inline __host__ __device__ long long int get_scalar_min<long long int>() { return 0; }
-template<> inline __host__ __device__ int get_scalar_min<int>() { return 0; }
-
-template<typename T> inline __host__ __device__ int scalar_sizeof();
-template<> inline __host__ __device__ int scalar_sizeof<double>() { return 8; }
-template<> inline __host__ __device__ int scalar_sizeof<long long int>() { return 8; }
-template<> inline __host__ __device__ int scalar_sizeof<float>() { return 4; }
-template<> inline __host__ __device__ int scalar_sizeof<int>() { return 4; }
-
-template<typename T> inline __host__ __device__ T get_nbmask();
-template<> inline __host__ __device__ unsigned int get_nbmask<unsigned int>() { return 0xaaaaaaaau; }
-template<> inline __host__ __device__ unsigned long long int get_nbmask<unsigned long long int>() { return 0xaaaaaaaaaaaaaaaaull; }
-
-template<typename T> struct zfp_traits;
-
-template<> struct zfp_traits<double>
-{
-=======
 template <typename T> inline __host__ __device__ int get_ebias();
 template <> inline __host__ __device__ int get_ebias<double>() { return 1023; }
 template <> inline __host__ __device__ int get_ebias<float>() { return 127; }
@@ -84,7 +38,6 @@
 
 template <>
 struct zfp_traits<double> {
->>>>>>> 769d2bd0
   typedef unsigned long long int UInt;
   typedef long long int Int;
 };
@@ -107,38 +60,6 @@
   typedef int Int;
 };
 
-<<<<<<< HEAD
-template<typename T> inline __host__ __device__ bool is_int()
-{
-  return false;
-}
-
-template<> inline __host__ __device__ bool is_int<int>()
-{
-  return true;
-}
-
-template<> inline __host__ __device__ bool is_int<long long int>()
-{
-  return true;
-}
-
-#if 0
-template<int T> struct block_traits;
-
-template<> struct block_traits<1>
-{
-  typedef unsigned char PlaneType;
-};
-
-template<> struct block_traits<2>
-{
-  typedef unsigned short PlaneType;
-};
-#endif
-
-=======
->>>>>>> 769d2bd0
 } // namespace cuZFP
 
 #endif