#ifdef ZFP_WITH_CUDA

#include "../cuda_zfp/cuZFP.h"

/* compress 1d contiguous array */
static void 
_t2(compress_cuda, Scalar, 1)(zfp_stream* stream, const zfp_field* field)
{
<<<<<<< HEAD
  if (zfp_stream_compression_mode(stream) == zfp_mode_fixed_rate)
    cuda_compress(stream, field);   
=======
  int variable_rate = zfp_stream_compression_mode(stream) != zfp_mode_fixed_rate;
  cuda_compress(stream, field, variable_rate);   
>>>>>>> 82cc2570
}

/* compress 1d strided array */
static void 
_t2(compress_strided_cuda, Scalar, 1)(zfp_stream* stream, const zfp_field* field)
{
<<<<<<< HEAD
  if (zfp_stream_compression_mode(stream) == zfp_mode_fixed_rate)
    cuda_compress(stream, field);   
=======
  int variable_rate = zfp_stream_compression_mode(stream) != zfp_mode_fixed_rate;
  cuda_compress(stream, field, variable_rate);   
>>>>>>> 82cc2570
}

/* compress 2d strided array */
static void 
_t2(compress_strided_cuda, Scalar, 2)(zfp_stream* stream, const zfp_field* field)
{
<<<<<<< HEAD
  if (zfp_stream_compression_mode(stream) == zfp_mode_fixed_rate)
    cuda_compress(stream, field);   
=======
  int variable_rate = zfp_stream_compression_mode(stream) != zfp_mode_fixed_rate;
  cuda_compress(stream, field, variable_rate);   
>>>>>>> 82cc2570
}

/* compress 3d strided array */
static void
_t2(compress_strided_cuda, Scalar, 3)(zfp_stream* stream, const zfp_field* field)
{
<<<<<<< HEAD
  if (zfp_stream_compression_mode(stream) == zfp_mode_fixed_rate)
    cuda_compress(stream, field);   
=======
  int variable_rate = zfp_stream_compression_mode(stream) != zfp_mode_fixed_rate;
  cuda_compress(stream, field, variable_rate);   
>>>>>>> 82cc2570
}

#endif<|MERGE_RESOLUTION|>--- conflicted
+++ resolved
@@ -6,52 +6,28 @@
 static void 
 _t2(compress_cuda, Scalar, 1)(zfp_stream* stream, const zfp_field* field)
 {
-<<<<<<< HEAD
-  if (zfp_stream_compression_mode(stream) == zfp_mode_fixed_rate)
-    cuda_compress(stream, field);   
-=======
-  int variable_rate = zfp_stream_compression_mode(stream) != zfp_mode_fixed_rate;
-  cuda_compress(stream, field, variable_rate);   
->>>>>>> 82cc2570
+  cuda_compress(stream, field);   
 }
 
 /* compress 1d strided array */
 static void 
 _t2(compress_strided_cuda, Scalar, 1)(zfp_stream* stream, const zfp_field* field)
 {
-<<<<<<< HEAD
-  if (zfp_stream_compression_mode(stream) == zfp_mode_fixed_rate)
-    cuda_compress(stream, field);   
-=======
-  int variable_rate = zfp_stream_compression_mode(stream) != zfp_mode_fixed_rate;
-  cuda_compress(stream, field, variable_rate);   
->>>>>>> 82cc2570
+  cuda_compress(stream, field);   
 }
 
 /* compress 2d strided array */
 static void 
 _t2(compress_strided_cuda, Scalar, 2)(zfp_stream* stream, const zfp_field* field)
 {
-<<<<<<< HEAD
-  if (zfp_stream_compression_mode(stream) == zfp_mode_fixed_rate)
-    cuda_compress(stream, field);   
-=======
-  int variable_rate = zfp_stream_compression_mode(stream) != zfp_mode_fixed_rate;
-  cuda_compress(stream, field, variable_rate);   
->>>>>>> 82cc2570
+  cuda_compress(stream, field);   
 }
 
 /* compress 3d strided array */
 static void
 _t2(compress_strided_cuda, Scalar, 3)(zfp_stream* stream, const zfp_field* field)
 {
-<<<<<<< HEAD
-  if (zfp_stream_compression_mode(stream) == zfp_mode_fixed_rate)
-    cuda_compress(stream, field);   
-=======
-  int variable_rate = zfp_stream_compression_mode(stream) != zfp_mode_fixed_rate;
-  cuda_compress(stream, field, variable_rate);   
->>>>>>> 82cc2570
+  cuda_compress(stream, field);   
 }
 
 #endif