/* compress 1d contiguous array */
static void
_t2(compress, Scalar, 1)(zfp_stream* stream, const zfp_field* field)
{
<<<<<<< HEAD
  const Scalar* data = (const Scalar*)field->data;
  uint16* length_table = stream->index ? stream->index->data : NULL;
=======
  const Scalar* data = field->data;
>>>>>>> a46fa8b9
  size_t nx = field->nx;
  size_t mx = nx & ~3u;
  size_t x;

  /* compress array one block of 4 values at a time */
  for (x = 0; x < mx; x += 4, data += 4) {
    uint16 block_size = _t2(zfp_encode_block, Scalar, 1)(stream, data);
    if (length_table)
      *length_table++ = block_size;
  }
  if (x < nx) {
    uint16 block_size = _t2(zfp_encode_partial_block_strided, Scalar, 1)(stream, data, nx - x, 1);
    if (length_table)
      *length_table++ = block_size;
  }
}

/* compress 1d strided array */
static void
_t2(compress_strided, Scalar, 1)(zfp_stream* stream, const zfp_field* field)
{
  const Scalar* data = field->data;
  uint16* length_table = stream->index ? stream->index->data : NULL;
  size_t nx = field->nx;
  ptrdiff_t sx = field->sx ? field->sx : 1;
  size_t x;

  /* compress array one block of 4 values at a time */
  for (x = 0; x < nx; x += 4) {
    const Scalar* p = data + sx * (ptrdiff_t)x;
    uint16 block_size;
    if (nx - x < 4)
      block_size = _t2(zfp_encode_partial_block_strided, Scalar, 1)(stream, p, nx - x, sx);
    else
      block_size = _t2(zfp_encode_block_strided, Scalar, 1)(stream, p, sx);
    if (length_table)
      *length_table++ = block_size;
  }
}

/* compress 2d strided array */
static void
_t2(compress_strided, Scalar, 2)(zfp_stream* stream, const zfp_field* field)
{
<<<<<<< HEAD
  const Scalar* data = (const Scalar*)field->data;
  uint16* length_table = stream->index ? stream->index->data : NULL;
=======
  const Scalar* data = field->data;
>>>>>>> a46fa8b9
  size_t nx = field->nx;
  size_t ny = field->ny;
  ptrdiff_t sx = field->sx ? field->sx : 1;
  ptrdiff_t sy = field->sy ? field->sy : (ptrdiff_t)nx;
  size_t x, y;

  /* compress array one block of 4x4 values at a time */
  for (y = 0; y < ny; y += 4)
    for (x = 0; x < nx; x += 4) {
      const Scalar* p = data + sx * (ptrdiff_t)x + sy * (ptrdiff_t)y;
      uint16 block_size;
      if (nx - x < 4 || ny - y < 4)
        block_size = _t2(zfp_encode_partial_block_strided, Scalar, 2)(stream, p, MIN(nx - x, 4u), MIN(ny - y, 4u), sx, sy);
      else
        block_size = _t2(zfp_encode_block_strided, Scalar, 2)(stream, p, sx, sy);
      if (length_table)
        *length_table++ = block_size;
    }
}

/* compress 3d strided array */
static void
_t2(compress_strided, Scalar, 3)(zfp_stream* stream, const zfp_field* field)
{
<<<<<<< HEAD
  const Scalar* data = (const Scalar*)field->data;
  uint16* length_table = stream->index ? stream->index->data : NULL;
=======
  const Scalar* data = field->data;
>>>>>>> a46fa8b9
  size_t nx = field->nx;
  size_t ny = field->ny;
  size_t nz = field->nz;
  ptrdiff_t sx = field->sx ? field->sx : 1;
  ptrdiff_t sy = field->sy ? field->sy : (ptrdiff_t)nx;
  ptrdiff_t sz = field->sz ? field->sz : (ptrdiff_t)(nx * ny);
  size_t x, y, z;

  /* compress array one block of 4x4x4 values at a time */
  for (z = 0; z < nz; z += 4)
    for (y = 0; y < ny; y += 4)
      for (x = 0; x < nx; x += 4) {
        const Scalar* p = data + sx * (ptrdiff_t)x + sy * (ptrdiff_t)y + sz * (ptrdiff_t)z;
        uint16 block_size;
        if (nx - x < 4 || ny - y < 4 || nz - z < 4)
          block_size = _t2(zfp_encode_partial_block_strided, Scalar, 3)(stream, p, MIN(nx - x, 4u), MIN(ny - y, 4u), MIN(nz - z, 4u), sx, sy, sz);
        else
          block_size = _t2(zfp_encode_block_strided, Scalar, 3)(stream, p, sx, sy, sz);
        if (length_table)
          *length_table++ = block_size;
      }
}

/* compress 4d strided array */
static void
_t2(compress_strided, Scalar, 4)(zfp_stream* stream, const zfp_field* field)
{
  const Scalar* data = field->data;
  uint16* length_table = stream->index ? stream->index->data : NULL;
  size_t nx = field->nx;
  size_t ny = field->ny;
  size_t nz = field->nz;
  size_t nw = field->nw;
  ptrdiff_t sx = field->sx ? field->sx : 1;
  ptrdiff_t sy = field->sy ? field->sy : (ptrdiff_t)nx;
  ptrdiff_t sz = field->sz ? field->sz : (ptrdiff_t)(nx * ny);
  ptrdiff_t sw = field->sw ? field->sw : (ptrdiff_t)(nx * ny * nz);
  size_t x, y, z, w;

  /* compress array one block of 4x4x4x4 values at a time */
  for (w = 0; w < nw; w += 4)
    for (z = 0; z < nz; z += 4)
      for (y = 0; y < ny; y += 4)
        for (x = 0; x < nx; x += 4) {
          const Scalar* p = data + sx * (ptrdiff_t)x + sy * (ptrdiff_t)y + sz * (ptrdiff_t)z + sw * (ptrdiff_t)w;
          uint16 block_size;
          if (nx - x < 4 || ny - y < 4 || nz - z < 4 || nw - w < 4)
            block_size = _t2(zfp_encode_partial_block_strided, Scalar, 4)(stream, p, MIN(nx - x, 4u), MIN(ny - y, 4u), MIN(nz - z, 4u), MIN(nw - w, 4u), sx, sy, sz, sw);
          else
            block_size = _t2(zfp_encode_block_strided, Scalar, 4)(stream, p, sx, sy, sz, sw);
          if (length_table)
            *length_table++ = block_size;
        }
}<|MERGE_RESOLUTION|>--- conflicted
+++ resolved
@@ -2,12 +2,8 @@
 static void
 _t2(compress, Scalar, 1)(zfp_stream* stream, const zfp_field* field)
 {
-<<<<<<< HEAD
-  const Scalar* data = (const Scalar*)field->data;
+  const Scalar* data = field->data;
   uint16* length_table = stream->index ? stream->index->data : NULL;
-=======
-  const Scalar* data = field->data;
->>>>>>> a46fa8b9
   size_t nx = field->nx;
   size_t mx = nx & ~3u;
   size_t x;
@@ -52,12 +48,8 @@
 static void
 _t2(compress_strided, Scalar, 2)(zfp_stream* stream, const zfp_field* field)
 {
-<<<<<<< HEAD
-  const Scalar* data = (const Scalar*)field->data;
+  const Scalar* data = field->data;
   uint16* length_table = stream->index ? stream->index->data : NULL;
-=======
-  const Scalar* data = field->data;
->>>>>>> a46fa8b9
   size_t nx = field->nx;
   size_t ny = field->ny;
   ptrdiff_t sx = field->sx ? field->sx : 1;
@@ -82,12 +74,8 @@
 static void
 _t2(compress_strided, Scalar, 3)(zfp_stream* stream, const zfp_field* field)
 {
-<<<<<<< HEAD
-  const Scalar* data = (const Scalar*)field->data;
+  const Scalar* data = field->data;
   uint16* length_table = stream->index ? stream->index->data : NULL;
-=======
-  const Scalar* data = field->data;
->>>>>>> a46fa8b9
   size_t nx = field->nx;
   size_t ny = field->ny;
   size_t nz = field->nz;
