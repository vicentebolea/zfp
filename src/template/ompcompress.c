--- conflicted
+++ resolved
@@ -6,12 +6,8 @@
 {
   /* array metadata */
   const Scalar* data = (const Scalar*)field->data;
-<<<<<<< HEAD
-  size_t nx = field->nx;
-=======
-  uint16* length_table = stream->index ? stream->index->data : NULL;
-  uint nx = field->nx;
->>>>>>> 769d2bd0
+  uint16* length_table = stream->index ? stream->index->data : NULL;
+  size_t nx = field->nx;
 
   /* number of omp threads, blocks, and chunks */
   uint threads = thread_count_omp(stream);
@@ -42,13 +38,8 @@
       size_t x = 4 * block;
       p += x;
       /* compress partial or full block */
-<<<<<<< HEAD
       if (nx - x < 4u)
-        _t2(zfp_encode_partial_block_strided, Scalar, 1)(&s, p, nx - x, 1);
-=======
-      if (nx - x < 4)
-        block_size = _t2(zfp_encode_partial_block_strided, Scalar, 1)(&s, p, MIN(nx - x, 4u), 1);
->>>>>>> 769d2bd0
+        block_size = _t2(zfp_encode_partial_block_strided, Scalar, 1)(&s, p, nx - x, 1);
       else
         block_size = _t2(zfp_encode_block, Scalar, 1)(&s, p);
       if (length_table)
@@ -66,14 +57,9 @@
 {
   /* array metadata */
   const Scalar* data = (const Scalar*)field->data;
-<<<<<<< HEAD
-  size_t nx = field->nx;
-  ptrdiff_t sx = field->sx ? field->sx : 1;
-=======
-  uint16* length_table = stream->index ? stream->index->data : NULL;
-  uint nx = field->nx;
-  int sx = field->sx ? field->sx : 1;
->>>>>>> 769d2bd0
+  uint16* length_table = stream->index ? stream->index->data : NULL;
+  size_t nx = field->nx;
+  ptrdiff_t sx = field->sx ? field->sx : 1;
 
   /* number of omp threads, blocks, and chunks */
   uint threads = thread_count_omp(stream);
@@ -104,13 +90,8 @@
       size_t x = 4 * block;
       p += sx * (ptrdiff_t)x;
       /* compress partial or full block */
-<<<<<<< HEAD
       if (nx - x < 4u)
-        _t2(zfp_encode_partial_block_strided, Scalar, 1)(&s, p, nx - x, sx);
-=======
-      if (nx - x < 4)
-        block_size = _t2(zfp_encode_partial_block_strided, Scalar, 1)(&s, p, MIN(nx - x, 4u), sx);
->>>>>>> 769d2bd0
+        block_size = _t2(zfp_encode_partial_block_strided, Scalar, 1)(&s, p, nx - x, sx);
       else
         block_size = _t2(zfp_encode_block_strided, Scalar, 1)(&s, p, sx);
       if (length_table)
@@ -128,18 +109,11 @@
 {
   /* array metadata */
   const Scalar* data = (const Scalar*)field->data;
-<<<<<<< HEAD
+  uint16* length_table = stream->index ? stream->index->data : NULL;
   size_t nx = field->nx;
   size_t ny = field->ny;
   ptrdiff_t sx = field->sx ? field->sx : 1;
   ptrdiff_t sy = field->sy ? field->sy : (ptrdiff_t)nx;
-=======
-  uint16* length_table = stream->index ? stream->index->data : NULL;
-  uint nx = field->nx;
-  uint ny = field->ny;
-  int sx = field->sx ? field->sx : 1;
-  int sy = field->sy ? field->sy : (int)nx;
->>>>>>> 769d2bd0
 
   /* number of omp threads, blocks, and chunks */
   uint threads = thread_count_omp(stream);
@@ -175,13 +149,8 @@
       y = 4 * b;
       p += sx * (ptrdiff_t)x + sy * (ptrdiff_t)y;
       /* compress partial or full block */
-<<<<<<< HEAD
       if (nx - x < 4u || ny - y < 4u)
-        _t2(zfp_encode_partial_block_strided, Scalar, 2)(&s, p, MIN(nx - x, 4u), MIN(ny - y, 4u), sx, sy);
-=======
-      if (nx - x < 4 || ny - y < 4)
         block_size = _t2(zfp_encode_partial_block_strided, Scalar, 2)(&s, p, MIN(nx - x, 4u), MIN(ny - y, 4u), sx, sy);
->>>>>>> 769d2bd0
       else
         block_size = _t2(zfp_encode_block_strided, Scalar, 2)(&s, p, sx, sy);
       if (length_table)
@@ -199,22 +168,13 @@
 {
   /* array metadata */
   const Scalar* data = (const Scalar*)field->data;
-<<<<<<< HEAD
+  uint16* length_table = stream->index ? stream->index->data : NULL;
   size_t nx = field->nx;
   size_t ny = field->ny;
   size_t nz = field->nz;
   ptrdiff_t sx = field->sx ? field->sx : 1;
   ptrdiff_t sy = field->sy ? field->sy : (ptrdiff_t)nx;
   ptrdiff_t sz = field->sz ? field->sz : (ptrdiff_t)(nx * ny);
-=======
-  uint16* length_table = stream->index ? stream->index->data : NULL;
-  uint nx = field->nx;
-  uint ny = field->ny;
-  uint nz = field->nz;
-  int sx = field->sx ? field->sx : 1;
-  int sy = field->sy ? field->sy : (int)nx;
-  int sz = field->sz ? field->sz : (int)(nx * ny);
->>>>>>> 769d2bd0
 
   /* number of omp threads, blocks, and chunks */
   uint threads = thread_count_omp(stream);
@@ -252,13 +212,8 @@
       z = 4 * b;
       p += sx * (ptrdiff_t)x + sy * (ptrdiff_t)y + sz * (ptrdiff_t)z;
       /* compress partial or full block */
-<<<<<<< HEAD
       if (nx - x < 4u || ny - y < 4u || nz - z < 4u)
-        _t2(zfp_encode_partial_block_strided, Scalar, 3)(&s, p, MIN(nx - x, 4u), MIN(ny - y, 4u), MIN(nz - z, 4u), sx, sy, sz);
-=======
-      if (nx - x < 4 || ny - y < 4 || nz - z < 4)
         block_size = _t2(zfp_encode_partial_block_strided, Scalar, 3)(&s, p, MIN(nx - x, 4u), MIN(ny - y, 4u), MIN(nz - z, 4u), sx, sy, sz);
->>>>>>> 769d2bd0
       else
         block_size = _t2(zfp_encode_block_strided, Scalar, 3)(&s, p, sx, sy, sz);
       if (length_table)
@@ -276,7 +231,7 @@
 {
   /* array metadata */
   const Scalar* data = field->data;
-<<<<<<< HEAD
+  uint16* length_table = stream->index ? stream->index->data : NULL;
   size_t nx = field->nx;
   size_t ny = field->ny;
   size_t nz = field->nz;
@@ -285,17 +240,6 @@
   ptrdiff_t sy = field->sy ? field->sy : (ptrdiff_t)nx;
   ptrdiff_t sz = field->sz ? field->sz : (ptrdiff_t)(nx * ny);
   ptrdiff_t sw = field->sw ? field->sw : (ptrdiff_t)(nx * ny * nz);
-=======
-  uint16* length_table = stream->index ? stream->index->data : NULL;
-  uint nx = field->nx;
-  uint ny = field->ny;
-  uint nz = field->nz;
-  uint nw = field->nw;
-  int sx = field->sx ? field->sx : 1;
-  int sy = field->sy ? field->sy : (int)nx;
-  int sz = field->sz ? field->sz : (int)(nx * ny);
-  int sw = field->sw ? field->sw : (int)(nx * ny * nz);
->>>>>>> 769d2bd0
 
   /* number of omp threads, blocks, and chunks */
   uint threads = thread_count_omp(stream);
@@ -335,13 +279,8 @@
       w = 4 * b;
       p += sx * (ptrdiff_t)x + sy * (ptrdiff_t)y + sz * (ptrdiff_t)z + sw * (ptrdiff_t)w;
       /* compress partial or full block */
-<<<<<<< HEAD
       if (nx - x < 4u || ny - y < 4u || nz - z < 4u || nw - w < 4u)
-        _t2(zfp_encode_partial_block_strided, Scalar, 4)(&s, p, MIN(nx - x, 4u), MIN(ny - y, 4u), MIN(nz - z, 4u), MIN(nw - w, 4u), sx, sy, sz, sw);
-=======
-      if (nx - x < 4 || ny - y < 4 || nz - z < 4 || nw - w < 4)
         block_size = _t2(zfp_encode_partial_block_strided, Scalar, 4)(&s, p, MIN(nx - x, 4u), MIN(ny - y, 4u), MIN(nz - z, 4u), MIN(nw - w, 4u), sx, sy, sz, sw);
->>>>>>> 769d2bd0
       else
         block_size = _t2(zfp_encode_block_strided, Scalar, 4)(&s, p, sx, sy, sz, sw);
       if (length_table)
