--- conflicted
+++ resolved
@@ -6,48 +6,28 @@
 static void
 _t2(decompress_cuda, Scalar, 1)(zfp_stream* stream, zfp_field* field)
 {
-<<<<<<< HEAD
-  if (zfp_stream_compression_mode(stream) == zfp_mode_fixed_rate)
-    cuda_decompress(stream, field);   
-=======
   cuda_decompress(stream, field);
->>>>>>> 769d2bd0
 }
 
 /* compress 1d strided array */
 static void
 _t2(decompress_strided_cuda, Scalar, 1)(zfp_stream* stream, zfp_field* field)
 {
-<<<<<<< HEAD
-  if (zfp_stream_compression_mode(stream) == zfp_mode_fixed_rate)
-    cuda_decompress(stream, field);   
-=======
   cuda_decompress(stream, field);
->>>>>>> 769d2bd0
 }
 
 /* compress 2d strided array */
 static void
 _t2(decompress_strided_cuda, Scalar, 2)(zfp_stream* stream, zfp_field* field)
 {
-<<<<<<< HEAD
-  if (zfp_stream_compression_mode(stream) == zfp_mode_fixed_rate)
-    cuda_decompress(stream, field);   
-=======
   cuda_decompress(stream, field);
->>>>>>> 769d2bd0
 }
 
 /* compress 3d strided array */
 static void
 _t2(decompress_strided_cuda, Scalar, 3)(zfp_stream* stream, zfp_field* field)
 {
-<<<<<<< HEAD
-  if (zfp_stream_compression_mode(stream) == zfp_mode_fixed_rate)
-    cuda_decompress(stream, field);   
-=======
   cuda_decompress(stream, field);
->>>>>>> 769d2bd0
 }
 
 #endif