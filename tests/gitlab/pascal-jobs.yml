############
# CUDA GPU #
############

<<<<<<< HEAD
cuda-11.6.1_build:
    variables:
        ci_cmake: "cmake/3.9.2"
        ci_cmp_mod: "cuda/11.6.1"
    extends: [.cuda, .pascal_build_gpu]
    needs: []

cuda-11.6.1_test:
    variables:
       ci_test_regex: "Cuda"
    extends: [.pascal_test_gpu]
    needs: [cuda-11.6.1_build]
=======
cuda-11.8.0_build:
    variables:
        ci_cmake: "cmake/3.14.5"
        ci_cmp_mod: "cuda/11.8.0"
        ci_gcc_mod: "gcc/10.3.1"
    extends: [.cuda, .pascal_build_gpu]
    needs: []

cuda-11.8.0_test:
    variables:
       ci_test_regex: "Cuda"
    extends: [.pascal_test_gpu]
    needs: [cuda-11.8.0_build]
>>>>>>> a46fa8b9
<|MERGE_RESOLUTION|>--- conflicted
+++ resolved
@@ -2,20 +2,6 @@
 # CUDA GPU #
 ############
 
-<<<<<<< HEAD
-cuda-11.6.1_build:
-    variables:
-        ci_cmake: "cmake/3.9.2"
-        ci_cmp_mod: "cuda/11.6.1"
-    extends: [.cuda, .pascal_build_gpu]
-    needs: []
-
-cuda-11.6.1_test:
-    variables:
-       ci_test_regex: "Cuda"
-    extends: [.pascal_test_gpu]
-    needs: [cuda-11.6.1_build]
-=======
 cuda-11.8.0_build:
     variables:
         ci_cmake: "cmake/3.14.5"
@@ -28,5 +14,4 @@
     variables:
        ci_test_regex: "Cuda"
     extends: [.pascal_test_gpu]
-    needs: [cuda-11.8.0_build]
->>>>>>> a46fa8b9
+    needs: [cuda-11.8.0_build]