--- conflicted
+++ resolved
@@ -149,15 +149,6 @@
   // rectangular view into a
   test("3D view", verbose);
   zfp::array3<double>::view v(&a, x0, y0, z0, mx, my, mz);
-<<<<<<< HEAD
-  success = true;
-  for (size_t z = 0; z < v.size_z() && success; z++)
-    for (size_t y = 0; y < v.size_y() && success; y++)
-      for (size_t x = 0; x < v.size_x() && success; x++) {
-        if (verbose)
-          std::cout << x << " " << y << " " << z << ": " << a(x0 + x, y0 + y, z0 + z) << " " << v(x, y, z) << std::endl;
-        success = verify(a(x0 + x, y0 + y, z0 + z), v(x, y, z));
-=======
   filter_output(v.size_x() + 2, 3, v.size());
   for (size_t z = 0; z < v.size_z(); z++)
     for (size_t y = 0; y < v.size_y(); y++)
@@ -165,22 +156,12 @@
         if (filter_output())
           std::cout << x << " " << y << " " << z << ": " << a(x0 + x, y0 + y, z0 + z) << " " << v(x, y, z) << std::endl;
         verify(a(x0 + x, y0 + y, z0 + z), v(x, y, z));
->>>>>>> a46fa8b9
       }
   tally(pass, fail, success);
 
   // flat view of all of a
   test("3D flat view", verbose);
   zfp::array3<double>::flat_view fv(&a);
-<<<<<<< HEAD
-  success = true;
-  for (size_t z = 0; z < fv.size_z() && success; z++)
-    for (size_t y = 0; y < fv.size_y() && success; y++)
-      for (size_t x = 0; x < fv.size_x() && success; x++) {
-        if (verbose)
-          std::cout << x << " " << y << " " << z << ": " << a(x, y, z) << " " << fv[fv.index(x, y, z)] << std::endl;
-        success = verify(a(x, y, z), fv[fv.index(x, y, z)]);
-=======
   filter_output(fv.size_x() + 2, 3, fv.size());
   for (size_t z = 0; z < fv.size_z(); z++)
     for (size_t y = 0; y < fv.size_y(); y++)
@@ -188,22 +169,12 @@
         if (filter_output())
           std::cout << x << " " << y << " " << z << ": " << a(x, y, z) << " " << fv[fv.index(x, y, z)] << std::endl;
         verify(a(x, y, z), fv[fv.index(x, y, z)]);
->>>>>>> a46fa8b9
       }
   tally(pass, fail, success);
 
   // nested view of all of a
   test("3D nested view", verbose);
   zfp::array3<double>::nested_view nv(&a);
-<<<<<<< HEAD
-  success = true;
-  for (size_t z = 0; z < nv.size_z() && success; z++)
-    for (size_t y = 0; y < nv.size_y() && success; y++)
-      for (size_t x = 0; x < nv.size_x() && success; x++) {
-        if (verbose)
-          std::cout << x << " " << y << " " << z << ": " << a(x, y, z) << " " << nv[z][y][x] << std::endl;
-        success = verify(a(x, y, z), nv[z][y][x]);
-=======
   filter_output(nv.size_x() + 2, 3, nv.size());
   for (size_t z = 0; z < nv.size_z(); z++)
     for (size_t y = 0; y < nv.size_y(); y++)
@@ -211,7 +182,6 @@
         if (filter_output())
           std::cout << x << " " << y << " " << z << ": " << a(x, y, z) << " " << nv[z][y][x] << std::endl;
         verify(a(x, y, z), nv[z][y][x]);
->>>>>>> a46fa8b9
       }
   tally(pass, fail, success);
 
@@ -220,16 +190,6 @@
   zfp::array3<double>::view::const_reference vr = v(0, 0, 0);
   zfp::array3<double>::view::const_pointer p = &vr;
   p = &v(0, 0, 0);
-<<<<<<< HEAD
-  success = true;
-  for (zfp::array3<double>::view::const_iterator it = v.begin(); it != v.end() && success; it++) {
-    size_t x = it.i();
-    size_t y = it.j();
-    size_t z = it.k();
-    if (verbose)
-      std::cout << x << " " << y << " " << z << ": " << *it << " " << p[x + mx * (y + my * z)] << std::endl;
-    success = verify(*it, p[x + mx * (y + my * z)]);
-=======
   filter_output(v.size_x() + 2, 3, v.size());
   for (zfp::array3<double>::view::const_iterator it = v.begin(); it != v.end(); it++) {
     size_t x = it.i();
@@ -238,7 +198,6 @@
     if (filter_output())
       std::cout << x << " " << y << " " << z << ": " << *it << " " << p[x + mx * (y + my * z)] << std::endl;
     verify(*it, p[x + mx * (y + my * z)]);
->>>>>>> a46fa8b9
   }
   tally(pass, fail, success);
 
@@ -247,16 +206,6 @@
   zfp::array3<double>::flat_view::const_reference fvr = fv[0];
   zfp::array3<double>::flat_view::const_pointer fp = &fvr;
   fp = &fv(0, 0, 0);
-<<<<<<< HEAD
-  success = true;
-  for (zfp::array3<double>::flat_view::const_iterator it = fv.begin(); it != fv.end() && success; it++) {
-    size_t x = it.i();
-    size_t y = it.j();
-    size_t z = it.k();
-    if (verbose)
-      std::cout << x << " " << y << " " << z << ": " << *it << " " << fp[x + nx * (y + ny * z)] << std::endl;
-    success = verify(*it, fp[x + nx * (y + ny * z)]);
-=======
   filter_output(fv.size_x() + 2, 3, fv.size());
   for (zfp::array3<double>::flat_view::const_iterator it = fv.begin(); it != fv.end(); it++) {
     size_t x = it.i();
@@ -265,7 +214,6 @@
     if (filter_output())
       std::cout << x << " " << y << " " << z << ": " << *it << " " << fp[x + nx * (y + ny * z)] << std::endl;
     verify(*it, fp[x + nx * (y + ny * z)]);
->>>>>>> a46fa8b9
   }
   tally(pass, fail, success);
 
@@ -273,42 +221,24 @@
   test("2D slice", verbose);
   size_t z = rand(0, nv.size_z() - 1);
   zfp::array3<double>::nested_view2 slice2(nv[z]);
-<<<<<<< HEAD
-  success = true;
-  for (size_t y = 0; y < slice2.size_y() && success; y++)
-    for (size_t x = 0; x < slice2.size_x() && success; x++) {
-      if (verbose)
-        std::cout << x << " " << y << " " << z << ": " << a(x, y, z) << " " << slice2[y][x] << std::endl;
-      success = verify(a(x, y, z), slice2[y][x]);
-=======
   filter_output(slice2.size_x() + 2, 3, slice2.size());
   for (size_t y = 0; y < slice2.size_y(); y++)
     for (size_t x = 0; x < slice2.size_x(); x++) {
       if (filter_output())
         std::cout << x << " " << y << " " << z << ": " << a(x, y, z) << " " << slice2[y][x] << std::endl;
       verify(a(x, y, z), slice2[y][x]);
->>>>>>> a46fa8b9
     }
   tally(pass, fail, success);
 
   // 2D array constructed from 2D slice (exercises deep copy via iterator)
   test("2D array from 2D slice", verbose);
   zfp::array2<double> b(slice2);
-<<<<<<< HEAD
-  success = true;
-  for (size_t y = 0; y < b.size_y() && success; y++)
-    for (size_t x = 0; x < b.size_x() && success; x++) {
-      if (verbose)
-        std::cout << x << " " << y << ": " << b(x, y) << " " << slice2[y][x] << std::endl;
-      success = verify(b(x, y), slice2[y][x]);
-=======
   filter_output(b.size_x() + 2, 3, b.size());
   for (size_t y = 0; y < b.size_y(); y++)
     for (size_t x = 0; x < b.size_x(); x++) {
       if (filter_output())
         std::cout << x << " " << y << ": " << b(x, y) << " " << slice2[y][x] << std::endl;
       verify(b(x, y), slice2[y][x]);
->>>>>>> a46fa8b9
     }
   tally(pass, fail, success);
 
@@ -327,42 +257,24 @@
   // 2D array constructed from 2D slice of 3D array (exercises deep copy via iterator)
   test("2D array from 2D slice of 3D array", verbose);
   zfp::array2<double> c(slice2);
-<<<<<<< HEAD
-  success = true;
-  for (size_t y = 0; y < c.size_y() && success; y++)
-    for (size_t x = 0; x < c.size_x() && success; x++) {
-      if (verbose)
-        std::cout << x << " " << y << ": " << c(x, y) << " " << slice2[y][x] << std::endl;
-      success = verify(c(x, y), slice2[y][x]);
-=======
   filter_output(c.size_x() + 2, 3, c.size());
   for (size_t y = 0; y < c.size_y(); y++)
     for (size_t x = 0; x < c.size_x(); x++) {
       if (filter_output())
         std::cout << x << " " << y << ": " << c(x, y) << " " << slice2[y][x] << std::endl;
       verify(c(x, y), slice2[y][x]);
->>>>>>> a46fa8b9
     }
   tally(pass, fail, success);
 
   // 2D thread-safe read-only view of c
   test("2D private read-only view", verbose);
   zfp::array2<double>::private_const_view d(&c);
-<<<<<<< HEAD
-  success = true;
-  for (size_t y = 0; y < c.size_y() && success; y++)
-    for (size_t x = 0; x < c.size_x() && success; x++) {
-      if (verbose)
-        std::cout << x << " " << y << ": " << c(x, y) << " " << d(x, y) << std::endl;
-      success = verify(c(x, y), d(x, y));
-=======
   filter_output(c.size_x() + 2, 3, c.size());
   for (size_t y = 0; y < c.size_y(); y++)
     for (size_t x = 0; x < c.size_x(); x++) {
       if (filter_output())
         std::cout << x << " " << y << ": " << c(x, y) << " " << d(x, y) << std::endl;
       verify(c(x, y), d(x, y));
->>>>>>> a46fa8b9
     }
   tally(pass, fail, success);
 
@@ -376,19 +288,12 @@
   {
     // make a thread-local view into c
     zfp::array2<double>::private_const_view d(&c);
-<<<<<<< HEAD
-    for (size_t y = 0; y < d.size_y() && success; y++)
-      for (size_t x = 0; x < d.size_x() && success; x++) {
-        double val = data[x + nx * y];
-        if (verbose && omp_get_thread_num() == 0)
-=======
     if (omp_get_thread_num() == 0)
       filter_output(d.size_x() + 2, 3, d.size());
     for (size_t y = 0; y < d.size_y(); y++)
       for (size_t x = 0; x < d.size_x(); x++) {
         double val = data[x + nx * y];
         if (omp_get_thread_num() == 0 && filter_output())
->>>>>>> a46fa8b9
           std::cout << x << " " << y << ": " << val << " " << d(x, y) << std::endl;
         success = verify(val, d(x, y));
       }
@@ -410,11 +315,7 @@
         size_t x = d.global_x(i);
         size_t y = d.global_y(j);
         double val = data[x + nx * y] + 1;
-<<<<<<< HEAD
-        if (verbose && omp_get_thread_num() == 0)
-=======
         if (omp_get_thread_num() == 0 && filter_output())
->>>>>>> a46fa8b9
           std::cout << x << " " << y << ": " << val << " " << d(i, j) << std::endl;
         success = verify(val, d(i, j));
       }
