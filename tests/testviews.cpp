#include <cmath>
#include <cstdlib>
#include <iostream>
#include <sstream>
<<<<<<< HEAD
#include "zfp/array2.hpp"
#include "zfp/array3.hpp"
=======
#ifdef _OPENMP
#include <omp.h>
#endif
#include "zfparray2.h"
#include "zfparray3.h"
>>>>>>> 81dbdd02

#define EPSILON 1e-3

// random integer in {begin, ..., end}
static size_t
rand(size_t begin, size_t end)
{
  return begin + size_t(rand()) % (end - begin + 1);
}

// ensure f and g are sufficiently close
static void
verify(double f, double g)
{
  if (std::fabs(f - g) > EPSILON) {
#ifdef _OPENMP
    #pragma omp critical
#endif
    std::cerr << "error: " << f << " != " << g << std::endl;
    exit(EXIT_FAILURE);
  }
}

static int
usage()
{
  std::cerr << "Usage: testviews [nx ny nz [x0 y0 z0 mx my mz]]" << std::endl;
  return EXIT_FAILURE;
}

int main(int argc, char* argv[])
{
  size_t nx = 8;
  size_t ny = 48;
  size_t nz = 32;
  size_t x0, y0, z0;
  size_t mx, my, mz;
  double rate = 16;

  // parse command-line arguments
  switch (argc) {
    case 10:
      if ((std::istringstream(argv[4]) >> x0).fail() ||
          (std::istringstream(argv[5]) >> y0).fail() ||
          (std::istringstream(argv[6]) >> z0).fail() ||
          (std::istringstream(argv[7]) >> mx).fail() || !mx ||
          (std::istringstream(argv[8]) >> my).fail() || !my ||
          (std::istringstream(argv[9]) >> mz).fail() || !mz)
        return usage();
      // FALLTHROUGH
    case 4:
      if ((std::istringstream(argv[1]) >> nx).fail() || !nx ||
          (std::istringstream(argv[2]) >> ny).fail() || !ny ||
          (std::istringstream(argv[3]) >> nz).fail() || !nz)
        return usage();
      // FALLTHROUGH
    case 1:
      break;
    default:
      return usage();
  }

  if (argc < 10) {
    // generate random view
    x0 = rand(0, nx - 1);
    y0 = rand(0, ny - 1);
    z0 = rand(0, nz - 1);
    mx = rand(1, nx - x0);
    my = rand(1, ny - y0);
    mz = rand(1, nz - z0);
  }

  // validate arguments
  if (x0 + mx > nx || y0 + my > ny || z0 + mz > nz) {
    std::cerr << "invalid view parameters" << std::endl;
    return EXIT_FAILURE;
  }

  std::cout << "a(" << nx << ", " << ny << ", " << nz << ")" << std::endl;
  std::cout << "v(" << mx << ", " << my << ", " << mz << ") + (" << x0 << ", " << y0 << ", " << z0 << ")" << std::endl;

  // initialize 3D array to linear function
  zfp::array3<double> a(nx, ny, nz, rate);
  for (size_t z = 0; z < nz; z++)
    for (size_t y = 0; y < ny; y++)
      for (size_t x = 0; x < nx; x++)
        a(x, y, z) = static_cast<double>(x + nx * (y + ny * z));

  // rectangular view into a
  std::cout << std::endl << "3D view" << std::endl;
  zfp::array3<double>::view v(&a, x0, y0, z0, mx, my, mz);
  for (size_t z = 0; z < v.size_z(); z++)
    for (size_t y = 0; y < v.size_y(); y++)
      for (size_t x = 0; x < v.size_x(); x++) {
        std::cout << x << " " << y << " " << z << ": " << a(x0 + x, y0 + y, z0 + z) << " " << v(x, y, z) << std::endl;
        verify(a(x0 + x, y0 + y, z0 + z), v(x, y, z));
      }

  // flat view of all of a
  std::cout << std::endl << "3D flat view" << std::endl;
  zfp::array3<double>::flat_view fv(&a);
  for (size_t z = 0; z < fv.size_z(); z++)
    for (size_t y = 0; y < fv.size_y(); y++)
      for (size_t x = 0; x < fv.size_x(); x++) {
        std::cout << x << " " << y << " " << z << ": " << a(x, y, z) << " " << fv[fv.index(x, y, z)] << std::endl;
        verify(a(x, y, z), fv[fv.index(x, y, z)]);
      }

  // nested view of all of a
  std::cout << std::endl << "3D nested view" << std::endl;
  zfp::array3<double>::nested_view nv(&a);
  for (size_t z = 0; z < nv.size_z(); z++)
    for (size_t y = 0; y < nv.size_y(); y++)
      for (size_t x = 0; x < nv.size_x(); x++) {
        std::cout << x << " " << y << " " << z << ": " << a(x, y, z) << " " << nv[z][y][x] << std::endl;
        verify(a(x, y, z), nv[z][y][x]);
      }

  // pointers and iterators into a via view v
  std::cout << std::endl << "3D view pointers and iterators" << std::endl;
  zfp::array3<double>::view::const_reference vr = v(0, 0, 0);
  zfp::array3<double>::view::const_pointer p = &vr;
  p = &v(0, 0, 0);
  for (zfp::array3<double>::view::const_iterator it = v.begin(); it != v.end(); it++) {
    size_t x = it.i();
    size_t y = it.j();
    size_t z = it.k();
std::cout << x << " " << y << " " << z << std::endl;
std::cout << mx << " " << my << " " << std::endl;
    verify(*it, p[x + mx * (y + my * z)]);
  }

  // pointers and iterators into a via flat view fv
  std::cout << std::endl << "3D flat view pointers and iterators" << std::endl;
  zfp::array3<double>::flat_view::const_reference fvr = fv[0];
  zfp::array3<double>::flat_view::const_pointer fp = &fvr;
  fp = &fv(0, 0, 0);
  for (zfp::array3<double>::flat_view::const_iterator it = fv.begin(); it != fv.end(); it++) {
    size_t x = it.i();
    size_t y = it.j();
    size_t z = it.k();
    verify(*it, fp[x + nx * (y + ny * z)]);
  }

  // 2D slice of a
  std::cout << std::endl << "2D slice" << std::endl;
  size_t z = rand(0, nv.size_z() - 1);
  zfp::array3<double>::nested_view2 slice2(nv[z]);
  for (size_t y = 0; y < slice2.size_y(); y++)
    for (size_t x = 0; x < slice2.size_x(); x++) {
      std::cout << x << " " << y << " " << z << ": " << a(x, y, z) << " " << slice2[y][x] << std::endl;
      verify(a(x, y, z), slice2[y][x]);
    }

  // 2D array constructed from 2D slice (exercises deep copy via iterator)
  std::cout << std::endl << "2D array from 2D slice" << std::endl;
  zfp::array2<double> b(slice2);
  for (size_t y = 0; y < b.size_y(); y++)
    for (size_t x = 0; x < b.size_x(); x++) {
      std::cout << x << " " << y << ": " << b(x, y) << " " << slice2[y][x] << std::endl;
      verify(b(x, y), slice2[y][x]);
    }

  // 1D slice of a
  std::cout << std::endl << "1D slice" << std::endl;
  size_t y = rand(0, slice2.size_y() - 1);
  zfp::array3<double>::nested_view1 slice1 = slice2[y];
  for (size_t x = 0; x < slice1.size_x(); x++) {
    std::cout << x << " " << y << " " << z << ": " << a(x, y, z) << " " << slice1[x] << std::endl;
    verify(a(x, y, z), slice1[x]);
  }

  // 2D array constructed from 2D slice of 3D array (exercises deep copy via iterator)
  std::cout << std::endl << "2D array from 2D slice of 3D array" << std::endl;
  zfp::array2<double> c(slice2);
  for (size_t y = 0; y < c.size_y(); y++)
    for (size_t x = 0; x < c.size_x(); x++) {
      std::cout << x << " " << y << ": " << c(x, y) << " " << slice2[y][x] << std::endl;
      verify(c(x, y), slice2[y][x]);
    }

  // 2D thread-safe read-only view of c
  std::cout << std::endl << "2D private read-only view" << std::endl;
  zfp::array2<double>::private_const_view d(&c);
  for (size_t y = 0; y < c.size_y(); y++)
    for (size_t x = 0; x < c.size_x(); x++) {
      std::cout << x << " " << y << ": " << c(x, y) << " " << d(x, y) << std::endl;
      verify(c(x, y), d(x, y));
    }

#ifdef _OPENMP
  std::cout << std::endl << "multithreaded 2D private read-only views" << std::endl;
  // copy c for verification; direct accesses to c are not thread-safe
  double* data = new double[c.size()];
  c.get(data);
  #pragma omp parallel
  {
    // make a thread-local view into c
    zfp::array2<double>::private_const_view d(&c);
    for (size_t y = 0; y < d.size_y(); y++)
      for (size_t x = 0; x < d.size_x(); x++) {
        double val = data[x + nx * y];
        if (omp_get_thread_num() == 0)
          std::cout << x << " " << y << ": " << val << " " << d(x, y) << std::endl;
        verify(val, d(x, y));
      }
  }

  std::cout << std::endl << "multithreaded 2D private read-write views" << std::endl;
  #pragma omp parallel
  {
    // partition c into disjoint views
    zfp::array2<double>::private_view d(&c);
    d.partition(omp_get_thread_num(), omp_get_num_threads());
    for (size_t j = 0; j < d.size_y(); j++)
      for (size_t i = 0; i < d.size_x(); i++) {
        d(i, j) += 1;
        size_t x = d.global_x(i);
        size_t y = d.global_y(j);
        double val = data[x + nx * y] + 1;
        if (omp_get_thread_num() == 0)
          std::cout << x << " " << y << ": " << val << " " << d(i, j) << std::endl;
        verify(val, d(i, j));
      }
  }
  delete[] data;
#endif

  std::cout << std::endl << "all tests passed" << std::endl;

  return 0;
}<|MERGE_RESOLUTION|>--- conflicted
+++ resolved
@@ -2,16 +2,11 @@
 #include <cstdlib>
 #include <iostream>
 #include <sstream>
-<<<<<<< HEAD
 #include "zfp/array2.hpp"
 #include "zfp/array3.hpp"
-=======
 #ifdef _OPENMP
 #include <omp.h>
 #endif
-#include "zfparray2.h"
-#include "zfparray3.h"
->>>>>>> 81dbdd02
 
 #define EPSILON 1e-3
 
