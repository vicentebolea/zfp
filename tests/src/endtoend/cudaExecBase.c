#ifdef ZFP_WITH_CUDA

#include <math.h>

#define PREPEND_CUDA(x) Cuda_ ## x
#define DESCRIPTOR_INTERMEDIATE(x) PREPEND_CUDA(x)
#define DESCRIPTOR DESCRIPTOR_INTERMEDIATE(DIM_INT_STR)

#define ZFP_TEST_CUDA
#include "zfpEndtoendBase.c"

// cuda entry functions

// fixed-rate checksum
static void
_catFunc3(given_, DESCRIPTOR, Array_when_ZfpCompressDecompressFixedRate_expect_BitstreamAndArrayChecksumsMatch)(void **state)
{
  struct setupVars *bundle = *state;
  if (bundle->stride != AS_IS) {
    fail_msg("Invalid stride during test");
  }

  runCompressDecompressTests(state, zfp_mode_fixed_rate, 3);
}

static void
_catFunc3(given_, DESCRIPTOR, ReversedArray_when_ZfpCompressDecompressFixedRate_expect_BitstreamAndArrayChecksumsMatch)(void **state)
{
  struct setupVars *bundle = *state;
  if (bundle->stride != REVERSED) {
    fail_msg("Invalid stride during test");
  }

  runCompressDecompressTests(state, zfp_mode_fixed_rate, 3);
}

static void
_catFunc3(given_, DESCRIPTOR, ReversedArray_when_ZfpCompressFixedPrecision_expect_BitstreamAndArrayChecksumsMatch)(void **state)
{
  struct setupVars *bundle = *state;
  if (bundle->stride != REVERSED) {
    fail_msg("Invalid stride during test");
  }

  if (runCompressDecompressAcrossParamsGivenMode(state, 0, zfp_mode_fixed_precision, 1) > 0) {
    fail_msg("Overall compress test failure\n");
  }
}

static void
_catFunc3(given_, DESCRIPTOR, ReversedArray_when_ZfpCompressFixedAccuracy_expect_BitstreamAndArrayChecksumsMatch)(void **state)
{
  struct setupVars *bundle = *state;
  if (bundle->stride != REVERSED) {
    fail_msg("Invalid stride during test");
  }

  if (runCompressDecompressAcrossParamsGivenMode(state, 0, zfp_mode_fixed_accuracy, 1) > 0) {
    fail_msg("Overall compress test failure\n");
  }
}

static void
_catFunc3(given_, DESCRIPTOR, PermutedArray_when_ZfpCompressDecompressFixedRate_expect_BitstreamAndArrayChecksumsMatch)(void **state)
{
  struct setupVars *bundle = *state;
  if (bundle->stride != PERMUTED) {
    fail_msg("Invalid stride during test");
  }

  runCompressDecompressTests(state, zfp_mode_fixed_rate, 3);
}

// fixed precision checksum
static void
_catFunc3(given_, DESCRIPTOR, Array_when_ZfpCompressDecompressFixedPrecision_expect_BitstreamAndArrayChecksumsMatch)(void **state)
{
  struct setupVars *bundle = *state;
  if (bundle->stride != AS_IS) {
    fail_msg("Invalid stride during test");
  }

  runCompressDecompressTests(state, zfp_mode_fixed_precision, 3);
}

static void
_catFunc3(given_, DESCRIPTOR, ReversedArray_when_ZfpCompressDecompressFixedPrecision_expect_BitstreamAndArrayChecksumsMatch)(void **state)
{
  struct setupVars *bundle = *state;
  if (bundle->stride != REVERSED) {
    fail_msg("Invalid stride during test");
  }

  runCompressDecompressTests(state, zfp_mode_fixed_precision, 3);
}

static void
_catFunc3(given_, DESCRIPTOR, PermutedArray_when_ZfpCompressDecompressFixedPrecision_expect_BitstreamAndArrayChecksumsMatch)(void **state)
{
  struct setupVars *bundle = *state;
  if (bundle->stride != PERMUTED) {
    fail_msg("Invalid stride during test");
  }

  runCompressDecompressTests(state, zfp_mode_fixed_precision, 3);
}

// fixed-accuracy checksum
#ifdef FL_PT_DATA
static void
_catFunc3(given_, DESCRIPTOR, Array_when_ZfpCompressDecompressFixedAccuracy_expect_BitstreamAndArrayChecksumsMatch)(void **state)
{
  struct setupVars *bundle = *state;
  if (bundle->stride != AS_IS) {
    fail_msg("Invalid stride during test");
  }

  runCompressDecompressTests(state, zfp_mode_fixed_accuracy, 3);
}

static void
_catFunc3(given_, DESCRIPTOR, ReversedArray_when_ZfpCompressDecompressFixedAccuracy_expect_BitstreamAndArrayChecksumsMatch)(void **state)
{
  struct setupVars *bundle = *state;
  if (bundle->stride != REVERSED) {
    fail_msg("Invalid stride during test");
  }

  runCompressDecompressTests(state, zfp_mode_fixed_accuracy, 3);
}

static void
_catFunc3(given_, DESCRIPTOR, PermutedArray_when_ZfpCompressDecompressFixedAccuracy_expect_BitstreamAndArrayChecksumsMatch)(void **state)
{
  struct setupVars *bundle = *state;
  if (bundle->stride != PERMUTED) {
    fail_msg("Invalid stride during test");
  }

  runCompressDecompressTests(state, zfp_mode_fixed_accuracy, 3);
}
#endif

static void
_catFunc3(given_, DESCRIPTOR, PermutedArray_when_ZfpCompressFixedPrecision_expect_BitstreamAndArrayChecksumsMatch)(void **state)
{
  struct setupVars *bundle = *state;
  if (bundle->stride != PERMUTED) {
    fail_msg("Invalid stride during test");
  }

  if (runCompressDecompressAcrossParamsGivenMode(state, 0, zfp_mode_fixed_precision, 1) > 0) {
    fail_msg("Overall compress test failure\n");
  }
}

static void
_catFunc3(given_, DESCRIPTOR, PermutedArray_when_ZfpCompressFixedAccuracy_expect_BitstreamAndArrayChecksumsMatch)(void **state)
{
  struct setupVars *bundle = *state;
  if (bundle->stride != PERMUTED) {
    fail_msg("Invalid stride during test");
  }

  if (runCompressDecompressAcrossParamsGivenMode(state, 0, zfp_mode_fixed_accuracy, 1) > 0) {
    fail_msg("Overall compress test failure\n");
  }
}

// returns 0 on success, 1 on test failure
static int
runZfpCompressDecompressIsNoop(void **state)
{
  struct setupVars *bundle = *state;
  zfp_field* field = bundle->field;
  zfp_stream* stream = bundle->stream;
  bitstream* s = zfp_stream_bit_stream(stream);

  // grab bitstream member vars
  bitstream_count bits = s->bits;
  bitstream_word buffer = s->buffer;
  bitstream_word* ptr = s->ptr;
  size_t streamSize = stream_size(s);

  // set policy for compression
  zfp_stream_set_execution(stream, bundle->compressPolicy);

  // perform compression, expect bitstream not to advance
  if (zfp_compress(stream, field) != streamSize) {
    printf("Compression advanced the bitstream when expected to be a no-op\n");
    return 1;
  }

  // expect bitstream untouched
  if ((s->bits != bits) ||
      (s->buffer != buffer) ||
      (s->ptr != ptr) ||
      (*s->ptr != *ptr)) {
    printf("Compression modified the bitstream when expected to be a no-op\n");
    return 1;
  }
  
  // set policy for decompression
  zfp_stream_set_execution(stream, bundle->decompressPolicy);

  // perform decompression, expect bitstream not to advance
  if (zfp_decompress(stream, field) != streamSize) {
    printf("Decompression advanced the bitstream when expected to be a no-op\n");
    return 1;
  }

  // expect bitstream untouched
  if ((s->bits != bits) ||
      (s->buffer != buffer) ||
      (s->ptr != ptr) ||
      (*s->ptr != *ptr)) {
    printf("Decompression modified the bitstream when expected to be a no-op\n");
    return 1;
  }

  return 0;
}

// returns 0 on success, 1 on test failure
static int
runZfpDecompressIsNoop(void **state)
{
  struct setupVars *bundle = *state;
  zfp_field* field = bundle->field;
  zfp_stream* stream = bundle->stream;
  zfp_exec_policy exec = zfp_stream_execution(stream);
  bitstream* s = zfp_stream_bit_stream(stream);
  uint bits;
  word buffer;
  word* ptr;

  // perform compression in serial to produce compressed data; expect success
  zfp_stream_rewind(stream);
  zfp_stream_set_execution(stream, zfp_exec_serial);
  if (!zfp_compress(stream, field)) {
    printf("Compression failed\n");
    return 1;
  }

  // grab bitstream member vars
  zfp_stream_rewind(stream);
  bits = s->bits;
  buffer = s->buffer;
  ptr = s->ptr;

  // perform decompression using desired execution policy; expect bitstream not to advance
  zfp_stream_set_execution(stream, exec);
  if (zfp_decompress(stream, field)) {
    printf("Decompression advanced the bitstream when expected to be a no-op\n");
    return 1;
  }

  // expect bitstream untouched
  if ((s->bits != bits) ||
      (s->buffer != buffer) ||
      (s->ptr != ptr)) {
    printf("Decompression modified the bitstream when expected to be a no-op\n");
    return 1;
  }

  return 0;
}

static void
runCompressDecompressNoopTest(void **state, zfp_mode mode)
{
  struct setupVars *bundle = *state;
  if (setupCompressParam(bundle, mode, 1) == 1) {
    fail_msg("ERROR while setting zfp mode");
  }

  if (runZfpCompressDecompressIsNoop(state) == 1) {
    fail_msg("Compression/Decompression no-op test failed");
  }
}

static void
runDecompressNoopTest(void **state, zfp_mode mode)
{
  struct setupVars *bundle = *state;
  if (setupCompressParam(bundle, mode, 1) == 1) {
    fail_msg("ERROR while setting zfp mode");
  }

  if (runZfpDecompressIsNoop(state) == 1) {
    fail_msg("Decompression no-op test failed");
  }
}

static void
_catFunc3(given_, DESCRIPTOR, InterleavedArray_when_ZfpCompressDecompressFixedRate_expect_BitstreamUntouchedAndReturnsZero)(void **state)
{
  struct setupVars *bundle = *state;
  if (bundle->stride != INTERLEAVED) {
    fail_msg("Invalid stride during test");
  }

  runCompressDecompressNoopTest(state, zfp_mode_fixed_rate);
}

static void
_catFunc3(given_, DESCRIPTOR, InterleavedArray_when_ZfpCompressDecompressFixedPrecision_expect_BitstreamUntouchedAndReturnsZero)(void **state)
{
  struct setupVars *bundle = *state;
  if (bundle->stride != INTERLEAVED) {
    fail_msg("Invalid stride during test");
  }

  runCompressDecompressNoopTest(state, zfp_mode_fixed_precision);
}

<<<<<<< HEAD
#ifdef FL_PT_DATA
static void
_catFunc3(given_, DESCRIPTOR, InterleavedArray_when_ZfpCompressDecompressFixedAccuracy_expect_BitstreamUntouchedAndReturnsZero)(void **state)
{
  struct setupVars *bundle = *state;
  if (bundle->stride != INTERLEAVED) {
    fail_msg("Invalid stride during test");
  }

  runCompressDecompressNoopTest(state, zfp_mode_fixed_accuracy);
}

// returns 0 on all tests pass, 1 on test failure
static int
isCompressedValuesWithinAccuracy(void **state)
{
  struct setupVars* bundle = *state;
  zfp_field* field = bundle->field;
  zfp_stream* stream = bundle->stream;

  // set policy for compression
  zfp_stream_set_execution(stream, bundle->compressPolicy);

  size_t compressedBytes = zfp_compress(stream, field);
  if (compressedBytes == 0) {
    printf("Compression failed\n");
    return 1;
  }

  // set policy for decompression
  zfp_stream_set_execution(stream, bundle->decompressPolicy);

  // zfp_decompress() will write to bundle->decompressedArr
  // assert bitstream ends in same location
  zfp_stream_rewind(stream);
  size_t result = zfp_decompress(stream, bundle->decompressField);
  if (result != compressedBytes) {
    printf("Decompression advanced the bitstream to a different position than after compression: %zu != %zu\n", result, compressedBytes);
    return 1;
  }

  ptrdiff_t strides[4];
  zfp_field_stride(field, strides);

  // apply strides
  ptrdiff_t offset = 0;
  size_t* n = bundle->randomGenArrSideLen;
  float maxDiffF = 0;
  double maxDiffD = 0;

  size_t i, j, k, l;
  for (l = (n[3] ? n[3] : 1); l--; offset += strides[3] - n[2]*strides[2]) {
    for (k = (n[2] ? n[2] : 1); k--; offset += strides[2] - n[1]*strides[1]) {
      for (j = (n[1] ? n[1] : 1); j--; offset += strides[1] - n[0]*strides[0]) {
        for (i = (n[0] ? n[0] : 1); i--; offset += strides[0]) {
          float absDiffF;
          double absDiffD;

          switch(ZFP_TYPE) {
            case zfp_type_float:
              absDiffF = fabsf((float)bundle->decompressedArr[offset] - (float)bundle->compressedArr[offset]);

              if(absDiffF > bundle->accParam) {
                printf("Compressed error %f was greater than supplied tolerance %lf\n", absDiffF, bundle->accParam);
                return 1;
              }

              if (absDiffF > maxDiffF) {
                maxDiffF = absDiffF;
              }

              break;

            case zfp_type_double:
              absDiffD = fabs(bundle->decompressedArr[offset] - bundle->compressedArr[offset]);

              if(absDiffD > bundle->accParam) {
                printf("Compressed error %lf was greater than supplied tolerance %lf\n", absDiffD, bundle->accParam);
                return 1;
              }

              if (absDiffD > maxDiffD) {
                maxDiffD = absDiffD;
              }

              break;

            default:
              printf("Test requires zfp_type float or double\n");
              return 1;
          }
        }
      }
    }
  }

  if (ZFP_TYPE == zfp_type_float) {
    printf("\t\t\t\tMax abs error: %f\n", maxDiffF);
  } else {
    printf("\t\t\t\tMax abs error: %lf\n", maxDiffD);
  }

  return 0;
}

static void
_catFunc3(given_, DESCRIPTOR, Array_when_ZfpCompressFixedAccuracy_expect_CompressedValuesWithinAccuracy)(void **state)
{
  struct setupVars *bundle = *state;

  int failures = 0;
  int compressParam;
  for (compressParam = 0; compressParam < 3; compressParam++) {
    if (setupCompressParam(bundle, zfp_mode_fixed_accuracy, compressParam) == 1) {
      failures++;
      continue;
    }

    failures += isCompressedValuesWithinAccuracy(state);

    zfp_stream_rewind(bundle->stream);
    memset(bundle->buffer, 0, bundle->bufsizeBytes);
=======
static void
_catFunc3(given_, DESCRIPTOR, Array_when_ZfpCompressFixedPrecision_expect_BitstreamAndArrayChecksumsMatch)(void **state)
{
  if (runCompressDecompressAcrossParamsGivenMode(state, 0, zfp_mode_fixed_precision, 3) > 0) {
    fail_msg("Overall compress test failure\n");
  }
}

static void
_catFunc3(given_, DESCRIPTOR, Array_when_ZfpCompressFixedAccuracy_expect_BitstreamAndArrayChecksumsMatch)(void **state)
{
  if (runCompressDecompressAcrossParamsGivenMode(state, 0, zfp_mode_fixed_accuracy, 3) > 0) {
    fail_msg("Overall compress test failure\n");
>>>>>>> 82cc2570
  }
}

<<<<<<< HEAD
  if (failures > 0) {
    fail_msg("Compressed value accuracy test failure\n");
=======
// ensure reversible mode is not supported
static void
_catFunc3(given_, DESCRIPTOR, Array_when_ZfpCompressDecompressReversible_expect_BitstreamUntouchedAndReturnsZero)(void **state)
{
  runCompressDecompressNoopTest(state, zfp_mode_reversible);
}

// ensure fixed-precision and -accuracy decompression are not supported
static void
_catFunc3(given_, DESCRIPTOR, Array_when_ZfpDecompressFixedPrecisionOrAccuracy_expect_BitstreamUntouchedAndReturnsZero)(void **state)
{
  struct setupVars *bundle = *state;
  zfp_type type = zfp_field_type(bundle->field);

  runDecompressNoopTest(state, zfp_mode_fixed_precision);
  switch (type) {
    case zfp_type_float:
    case zfp_type_double:
      runDecompressNoopTest(state, zfp_mode_fixed_accuracy);
      break;
>>>>>>> 82cc2570
  }
}
#endif

#if DIMS == 4
static void
_catFunc3(given_Cuda_, DIM_INT_STR, Array_when_ZfpCompressDecompress_expect_BitstreamUntouchedAndReturnsZero)(void **state)
{
  runCompressDecompressNoopTest(state, zfp_mode_fixed_rate);
}
#endif

/* setup functions */

static int
setupCudaConfig(void **state, stride_config stride, zfp_index_type index_type, uint granularity)
{
  int result;

  if (index_type == zfp_index_none) {
    result = initZfpStreamAndField(state, stride);
  } else {
    result = initZfpStreamAndFieldIndexed(state, stride, index_type, granularity);
  }

  struct setupVars *bundle = *state;

  return result;
}

static int
setupPermuted(void **state)
{
  setupExecPolicy(state, zfp_exec_cuda, zfp_exec_cuda);
  return setupCudaConfig(state, PERMUTED, zfp_index_none, 1);
}

static int
setupInterleaved(void **state)
{
  setupExecPolicy(state, zfp_exec_cuda, zfp_exec_cuda);
  return setupCudaConfig(state, INTERLEAVED, zfp_index_none, 1);
}

static int
setupReversed(void **state)
{
  setupExecPolicy(state, zfp_exec_cuda, zfp_exec_cuda);
  return setupCudaConfig(state, REVERSED, zfp_index_none, 1);
}

static int
setupDefaultStride(void **state)
{
  setupExecPolicy(state, zfp_exec_cuda, zfp_exec_cuda);
  return setupCudaConfig(state, AS_IS, zfp_index_none, 1);
}

static int
setupDefaultIndexed(void **state)
{
  setupExecPolicy(state, zfp_exec_serial, zfp_exec_cuda);
  return setupCudaConfig(state, AS_IS, zfp_index_offset, 1);
}

static int
setupReversedIndexed(void **state)
{
  setupExecPolicy(state, zfp_exec_serial, zfp_exec_cuda);
  return setupCudaConfig(state, REVERSED, zfp_index_offset, 1);
}

static int
setupPermutedIndexed(void **state)
{
  setupExecPolicy(state, zfp_exec_serial, zfp_exec_cuda);
  return setupCudaConfig(state, PERMUTED, zfp_index_offset, 1);
}

static int
setupInterleavedIndexed(void **state)
{
  setupExecPolicy(state, zfp_exec_serial, zfp_exec_cuda);
  return setupCudaConfig(state, INTERLEAVED, zfp_index_offset, 1);
}

#endif<|MERGE_RESOLUTION|>--- conflicted
+++ resolved
@@ -35,32 +35,6 @@
 }
 
 static void
-_catFunc3(given_, DESCRIPTOR, ReversedArray_when_ZfpCompressFixedPrecision_expect_BitstreamAndArrayChecksumsMatch)(void **state)
-{
-  struct setupVars *bundle = *state;
-  if (bundle->stride != REVERSED) {
-    fail_msg("Invalid stride during test");
-  }
-
-  if (runCompressDecompressAcrossParamsGivenMode(state, 0, zfp_mode_fixed_precision, 1) > 0) {
-    fail_msg("Overall compress test failure\n");
-  }
-}
-
-static void
-_catFunc3(given_, DESCRIPTOR, ReversedArray_when_ZfpCompressFixedAccuracy_expect_BitstreamAndArrayChecksumsMatch)(void **state)
-{
-  struct setupVars *bundle = *state;
-  if (bundle->stride != REVERSED) {
-    fail_msg("Invalid stride during test");
-  }
-
-  if (runCompressDecompressAcrossParamsGivenMode(state, 0, zfp_mode_fixed_accuracy, 1) > 0) {
-    fail_msg("Overall compress test failure\n");
-  }
-}
-
-static void
 _catFunc3(given_, DESCRIPTOR, PermutedArray_when_ZfpCompressDecompressFixedRate_expect_BitstreamAndArrayChecksumsMatch)(void **state)
 {
   struct setupVars *bundle = *state;
@@ -71,7 +45,7 @@
   runCompressDecompressTests(state, zfp_mode_fixed_rate, 3);
 }
 
-// fixed precision checksum
+// fixed-precision checksum
 static void
 _catFunc3(given_, DESCRIPTOR, Array_when_ZfpCompressDecompressFixedPrecision_expect_BitstreamAndArrayChecksumsMatch)(void **state)
 {
@@ -140,32 +114,6 @@
   runCompressDecompressTests(state, zfp_mode_fixed_accuracy, 3);
 }
 #endif
-
-static void
-_catFunc3(given_, DESCRIPTOR, PermutedArray_when_ZfpCompressFixedPrecision_expect_BitstreamAndArrayChecksumsMatch)(void **state)
-{
-  struct setupVars *bundle = *state;
-  if (bundle->stride != PERMUTED) {
-    fail_msg("Invalid stride during test");
-  }
-
-  if (runCompressDecompressAcrossParamsGivenMode(state, 0, zfp_mode_fixed_precision, 1) > 0) {
-    fail_msg("Overall compress test failure\n");
-  }
-}
-
-static void
-_catFunc3(given_, DESCRIPTOR, PermutedArray_when_ZfpCompressFixedAccuracy_expect_BitstreamAndArrayChecksumsMatch)(void **state)
-{
-  struct setupVars *bundle = *state;
-  if (bundle->stride != PERMUTED) {
-    fail_msg("Invalid stride during test");
-  }
-
-  if (runCompressDecompressAcrossParamsGivenMode(state, 0, zfp_mode_fixed_accuracy, 1) > 0) {
-    fail_msg("Overall compress test failure\n");
-  }
-}
 
 // returns 0 on success, 1 on test failure
 static int
@@ -221,51 +169,6 @@
   return 0;
 }
 
-// returns 0 on success, 1 on test failure
-static int
-runZfpDecompressIsNoop(void **state)
-{
-  struct setupVars *bundle = *state;
-  zfp_field* field = bundle->field;
-  zfp_stream* stream = bundle->stream;
-  zfp_exec_policy exec = zfp_stream_execution(stream);
-  bitstream* s = zfp_stream_bit_stream(stream);
-  uint bits;
-  word buffer;
-  word* ptr;
-
-  // perform compression in serial to produce compressed data; expect success
-  zfp_stream_rewind(stream);
-  zfp_stream_set_execution(stream, zfp_exec_serial);
-  if (!zfp_compress(stream, field)) {
-    printf("Compression failed\n");
-    return 1;
-  }
-
-  // grab bitstream member vars
-  zfp_stream_rewind(stream);
-  bits = s->bits;
-  buffer = s->buffer;
-  ptr = s->ptr;
-
-  // perform decompression using desired execution policy; expect bitstream not to advance
-  zfp_stream_set_execution(stream, exec);
-  if (zfp_decompress(stream, field)) {
-    printf("Decompression advanced the bitstream when expected to be a no-op\n");
-    return 1;
-  }
-
-  // expect bitstream untouched
-  if ((s->bits != bits) ||
-      (s->buffer != buffer) ||
-      (s->ptr != ptr)) {
-    printf("Decompression modified the bitstream when expected to be a no-op\n");
-    return 1;
-  }
-
-  return 0;
-}
-
 static void
 runCompressDecompressNoopTest(void **state, zfp_mode mode)
 {
@@ -279,19 +182,7 @@
   }
 }
 
-static void
-runDecompressNoopTest(void **state, zfp_mode mode)
-{
-  struct setupVars *bundle = *state;
-  if (setupCompressParam(bundle, mode, 1) == 1) {
-    fail_msg("ERROR while setting zfp mode");
-  }
-
-  if (runZfpDecompressIsNoop(state) == 1) {
-    fail_msg("Decompression no-op test failed");
-  }
-}
-
+// unsupported: interleaved arrays
 static void
 _catFunc3(given_, DESCRIPTOR, InterleavedArray_when_ZfpCompressDecompressFixedRate_expect_BitstreamUntouchedAndReturnsZero)(void **state)
 {
@@ -314,7 +205,6 @@
   runCompressDecompressNoopTest(state, zfp_mode_fixed_precision);
 }
 
-<<<<<<< HEAD
 #ifdef FL_PT_DATA
 static void
 _catFunc3(given_, DESCRIPTOR, InterleavedArray_when_ZfpCompressDecompressFixedAccuracy_expect_BitstreamUntouchedAndReturnsZero)(void **state)
@@ -437,50 +327,17 @@
 
     zfp_stream_rewind(bundle->stream);
     memset(bundle->buffer, 0, bundle->bufsizeBytes);
-=======
-static void
-_catFunc3(given_, DESCRIPTOR, Array_when_ZfpCompressFixedPrecision_expect_BitstreamAndArrayChecksumsMatch)(void **state)
-{
-  if (runCompressDecompressAcrossParamsGivenMode(state, 0, zfp_mode_fixed_precision, 3) > 0) {
-    fail_msg("Overall compress test failure\n");
-  }
-}
-
-static void
-_catFunc3(given_, DESCRIPTOR, Array_when_ZfpCompressFixedAccuracy_expect_BitstreamAndArrayChecksumsMatch)(void **state)
-{
-  if (runCompressDecompressAcrossParamsGivenMode(state, 0, zfp_mode_fixed_accuracy, 3) > 0) {
-    fail_msg("Overall compress test failure\n");
->>>>>>> 82cc2570
-  }
-}
-
-<<<<<<< HEAD
+  }
   if (failures > 0) {
     fail_msg("Compressed value accuracy test failure\n");
-=======
+  }
+}
+
 // ensure reversible mode is not supported
 static void
 _catFunc3(given_, DESCRIPTOR, Array_when_ZfpCompressDecompressReversible_expect_BitstreamUntouchedAndReturnsZero)(void **state)
 {
   runCompressDecompressNoopTest(state, zfp_mode_reversible);
-}
-
-// ensure fixed-precision and -accuracy decompression are not supported
-static void
-_catFunc3(given_, DESCRIPTOR, Array_when_ZfpDecompressFixedPrecisionOrAccuracy_expect_BitstreamUntouchedAndReturnsZero)(void **state)
-{
-  struct setupVars *bundle = *state;
-  zfp_type type = zfp_field_type(bundle->field);
-
-  runDecompressNoopTest(state, zfp_mode_fixed_precision);
-  switch (type) {
-    case zfp_type_float:
-    case zfp_type_double:
-      runDecompressNoopTest(state, zfp_mode_fixed_accuracy);
-      break;
->>>>>>> 82cc2570
-  }
 }
 #endif
 
