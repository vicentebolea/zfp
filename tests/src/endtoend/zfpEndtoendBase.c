--- conflicted
+++ resolved
@@ -118,9 +118,6 @@
 }
 
 static void
-<<<<<<< HEAD
-setupZfpFields(struct setupVars* bundle, ptrdiff_t s[4])
-=======
 setupExecPolicy(void **state, zfp_exec_policy compress, zfp_exec_policy decompress)
 {
   struct setupVars *bundle = *state;
@@ -129,8 +126,7 @@
 }
 
 static void
-setupZfpFields(struct setupVars* bundle, int s[4])
->>>>>>> 769d2bd0
+setupZfpFields(struct setupVars* bundle, ptrdiff_t s[4])
 {
   size_t* n = bundle->dimLens;
 
