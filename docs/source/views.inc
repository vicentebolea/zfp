.. index::
   single: Views
.. _views:

Views
-----

.. cpp:namespace:: zfp

|zfp| |viewsrelease| adds array views.
Much like how :ref:`references <references>` allow indirect access to
single array elements, *views* provide indirect access to whole arrays,
or more generally to rectangular subsets of arrays.  A view of an array
does not allocate any storage for the array elements.  Rather, the
view accesses shared storage managed by the underlying array.  This
allows for multiple entries into an array without the need for expensive
deep copies.  In a sense, views can be thought of as *shallow copies*
of arrays.

When a view exposes a whole array :code:`array<type>`, it provides
similar functionality to a C++ reference :code:`array<type>&` or
pointer :code:`array<type>*` to the array.  However, views are more
general in that they also allow restricting access to a user-specified
subset of the array, and unlike pointers also provide for the same
syntax when accessing the array, e.g., :code:`array_view(i, j)` instead
of :code:`(*array_ptr)(i, j)`.

|zfp|'s *nested views* further provide for multidimensional
array access analogous to the C/C++ nested array syntax :code:`array[i][j]`.
Finally, |zfp|'s *private views* can be used to ensure thread-safe access
to its compressed arrays.

Access to array elements through a view is via inspectors and mutators
that return a :code:`const_reference` or :code:`reference`, respectively
(see :ref:`references`).  As of |zfp| |crpirelease|, it is also possible
to obtain pointers to array elements through views and to iterate over them.
View pointers and iterators allow referencing only the elements visible
through the view, e.g., a rectangular subset of an array
(see :numref:`view-indexing`).  Those elements are indexed as if the
view were a contiguous array, and pointer arithmetic assumes that the
possibly smaller view and not the underlying array is flattened.
:ref:`Private views <private_immutable_view>` maintain their own cache
and therefore implement their own proxy references, pointers, and
iterators.

.. _view-indexing:
.. figure:: view-indexing.pdf
  :figwidth: 90 %
  :align: center
  :alt: "2D view indexing"

  An 11 |times| 9 element view of a 2D array of dimensions 16 |times| 12.
  The numbered elements indicate the order in which the view is
  traversed using pointers and iterators.  We have
  :code:`view(10, 7) == (&view(0, 0))[87] == view.begin()[97] == view.end()[-2]`.

.. note::
  Like iterators and proxy references and pointers, a view is valid only
  during the lifetime of the array that it references.  **No reference
  counting** is done to keep the array alive.  It is up to the user to
  ensure that the referenced array object is valid when accessed through
  a view.

There are several types of views distinguished by these attributes:

* Read-only vs. read-write access.
* Shared vs. private access.
* Flat vs. nested indexing.

Each of these attributes is discussed in detail below in these
sections:

* :ref:`immutable_view`
* :ref:`mutable_view`
* :ref:`flat_view`
* :ref:`nested_view`
* :ref:`slicing`
* :ref:`private_immutable_view`
* :ref:`private_mutable_view`


.. _immutable_view:

Immutable view
^^^^^^^^^^^^^^

The most basic view is the immutable :code:`const_view`, which
supports read-only access to the array elements it references.
This view serves primarily as a base class for more specialized
views.  Its constructors allow establishing access to a whole
array or to a rectangular subset of an array.  Note that like
references, pointers, and iterators, views are types nested within
the arrays that they reference.

----

..
  .. cpp:class:: template<typename Scalar> array1::const_view
  .. cpp:class:: template<typename Scalar> array2::const_view
  .. cpp:class:: template<typename Scalar> array3::const_view
  .. cpp:class:: template<typename Scalar> array4::const_view

.. cpp:class:: array1::const_view
.. cpp:class:: array2::const_view
.. cpp:class:: array3::const_view
.. cpp:class:: array4::const_view

  Immutable view into 1D, 2D, 3D, and 4D array.

----

.. _view_ctor:
.. cpp:function:: array1::const_view::const_view(array1* array)
.. cpp:function:: array2::const_view::const_view(array2* array)
.. cpp:function:: array3::const_view::const_view(array3* array)
.. cpp:function:: array4::const_view::const_view(array4* array)

  Constructor for read-only access to a whole array.  As already
  mentioned, these views are valid only during the lifetime of the
  underlying array object.

----

.. cpp:function:: array1::const_view::const_view(array1* array, size_t x, size_t nx)
.. cpp:function:: array2::const_view::const_view(array2* array, size_t x, size_t y, size_t nx, size_t ny)
.. cpp:function:: array3::const_view::const_view(array3* array, size_t x, size_t y, size_t z, size_t nx, size_t ny, size_t nz)
.. cpp:function:: array4::const_view::const_view(array4* array, size_t x, size_t y, size_t z, size_t w, size_t nx, size_t ny, size_t nz, size_t nw)

  Constructors for read-only access to a rectangular subset of an
  array.  The subset is specified by an offset, e.g.,
  (*x*, *y*, *z*) for a 3D array, and dimensions, e.g.,
  (*nx*, *ny*, *nz*) for a 3D array.  The rectangle must fit within
  the surrounding array.

----

.. cpp:function:: size_t array1::const_view::global_x(size_t i) const
.. cpp:function:: size_t array2::const_view::global_x(size_t i) const
.. cpp:function:: size_t array2::const_view::global_y(size_t j) const
.. cpp:function:: size_t array3::const_view::global_x(size_t i) const
.. cpp:function:: size_t array3::const_view::global_y(size_t j) const
.. cpp:function:: size_t array3::const_view::global_z(size_t k) const
.. cpp:function:: size_t array4::const_view::global_x(size_t i) const
.. cpp:function:: size_t array4::const_view::global_y(size_t j) const
.. cpp:function:: size_t array4::const_view::global_z(size_t k) const
.. cpp:function:: size_t array4::const_view::global_w(size_t l) const

  Return global array index associated with local view index.  For
  instance, if a 1D view has been constructed with offset *x*, then
  :code:`global_x(i)` returns *x* + *i*.

----

.. cpp:function:: size_t array1::const_view::size_x() const
.. cpp:function:: size_t array2::const_view::size_x() const
.. cpp:function:: size_t array2::const_view::size_y() const
.. cpp:function:: size_t array3::const_view::size_x() const
.. cpp:function:: size_t array3::const_view::size_y() const
.. cpp:function:: size_t array3::const_view::size_z() const
.. cpp:function:: size_t array4::const_view::size_x() const
.. cpp:function:: size_t array4::const_view::size_y() const
.. cpp:function:: size_t array4::const_view::size_z() const
.. cpp:function:: size_t array4::const_view::size_w() const

  Return dimensions of view.

----

.. _view_accessor:
.. cpp:function:: const_reference array1::const_view::operator()(size_t i) const
.. cpp:function:: const_reference array2::const_view::operator()(size_t i, size_t j) const
.. cpp:function:: const_reference array3::const_view::operator()(size_t i, size_t j, size_t k) const
.. cpp:function:: const_reference array4::const_view::operator()(size_t i, size_t j, size_t k, size_t l) const

  Return reference to scalar stored at multi-dimensional index given by
  *x* + *i*, *y* + *j*, *z* + *k*, and *w* + *l*, where *x*, *y*, *z*, and *w*
  specify the offset into the array.

----

.. cpp:function:: const_reference array1::const_view::operator[](size_t index) const

  Alternative inspector for 1D arrays identical to
  :cpp:func:`array1::const_view::operator()`.

----

.. cpp:function:: array1::const_view::const_iterator array1::const_view::begin() const
.. cpp:function:: array2::const_view::const_iterator array2::const_view::begin() const
.. cpp:function:: array3::const_view::const_iterator array3::const_view::begin() const
.. cpp:function:: array4::const_view::const_iterator array4::const_view::begin() const
.. cpp:function:: array1::const_view::const_iterator array1::const_view::cbegin() const
.. cpp:function:: array2::const_view::const_iterator array2::const_view::cbegin() const
.. cpp:function:: array3::const_view::const_iterator array3::const_view::cbegin() const
.. cpp:function:: array4::const_view::const_iterator array4::const_view::cbegin() const

  Const iterator to first element of view.

----

.. cpp:function:: array1::const_view::const_iterator array1::const_view::end() const
.. cpp:function:: array2::const_view::const_iterator array2::const_view::end() const
.. cpp:function:: array3::const_view::const_iterator array3::const_view::end() const
.. cpp:function:: array4::const_view::const_iterator array4::const_view::end() const
.. cpp:function:: array1::const_view::const_iterator array1::const_view::cend() const
.. cpp:function:: array2::const_view::const_iterator array2::const_view::cend() const
.. cpp:function:: array3::const_view::const_iterator array3::const_view::cend() const
.. cpp:function:: array4::const_view::const_iterator array4::const_view::cend() const

  Const iterator to end of view.

----

There are a number of common methods inherited from a base class,
:code:`preview`, further up the class hierarchy.

----

.. cpp:function:: double arrayANY::const_view::rate() const

  Return rate in bits per value.  Same as :cpp:func:`array::rate`.
  
----

.. cpp:function:: size_t arrayANY::const_view::size() const

  Total number of elements in view, e.g., *nx* |times| *ny* |times| *nz* for
  3D views.

----

With the above definitions, the following example shows how a 2D view is
constructed and accessed::

  zfp::array2d a(200, 100, rate); // define 200x100 array of doubles
  zfp::array2d::const_view v(&a, 10, 5, 20, 20); // v is a 20x20 view into array a
  assert(v(2, 1) == a(12, 6)); // v(2, 1) == a(10 + 2, 5 + 1) == a(12, 6)
  assert(v.size() == 400); // 20x20 == 400


.. _mutable_view:

Mutable view
^^^^^^^^^^^^

The basic mutable :code:`view` derives from the :code:`const_view` but
adds operators for write-access.  Its constructors are similar to those
for the :code:`const_view`.

-----

..
  .. cpp:class:: template<typename Scalar> array1::view
  .. cpp:class:: template<typename Scalar> array2::view
  .. cpp:class:: template<typename Scalar> array3::view
  .. cpp:class:: template<typename Scalar> array4::view

.. cpp:class:: array1::view : public array1::const_view
.. cpp:class:: array2::view : public array2::const_view
.. cpp:class:: array3::view : public array3::const_view
.. cpp:class:: array4::view : public array4::const_view

  Mutable view into 1D, 2D, 3D, and 4D array.

----

-----

.. cpp:function:: array1::view::view(array1* array)
.. cpp:function:: array2::view::view(array2* array)
.. cpp:function:: array3::view::view(array3* array)
.. cpp:function:: array4::view::view(array4* array)
.. cpp:function:: array1::view::view(array1* array, size_t x, size_t nx)
.. cpp:function:: array2::view::view(array2* array, size_t x, size_t y, size_t nx, size_t ny)
.. cpp:function:: array3::view::view(array3* array, size_t x, size_t y, size_t z, size_t nx, size_t ny, size_t nz)
.. cpp:function:: array4::view::view(array4* array, size_t x, size_t y, size_t z, size_t w, size_t nx, size_t ny, size_t nz, size_t nw)

  Whole-array and sub-array mutable view constructors.  See
  :ref:`const_view constructors <view_ctor>` for details.

----

<<<<<<< HEAD
.. cpp:function:: reference array1::view::operator()(size_t i)
.. cpp:function:: reference array2::view::operator()(size_t i, size_t j)
.. cpp:function:: reference array3::view::operator()(size_t i, size_t j, size_t k)
.. cpp:function:: reference array4::view::operator()(size_t i, size_t j, size_t k, size_t l)
=======
.. cpp:function:: array1::reference array1::view::operator()(size_t i)
.. cpp:function:: array2::reference array2::view::operator()(size_t i, size_t j)
.. cpp:function:: array3::reference array3::view::operator()(size_t i, size_t j, size_t k)
>>>>>>> 661cd2aa

  These operators, whose arguments have the same meaning as in the
  :ref:`array accessors <array_accessor>`, return
  :ref:`proxy references <references>` to individual array elements for
  write access.


.. _flat_view:

Flat view
^^^^^^^^^

The views discussed so far require multidimensional indexing, e.g.,
(*i*, *j*, *k*) for 3D views.  Some applications prefer one-dimensional
linear indexing, which is provided by the specialized flat view.  For
example, in a 3D view with dimensions (*nx*, *ny*, *nz*), a multidimensional
index (*i*, *j*, *k*) corresponds to the flat view index
::

  index = i + nx * (j + ny * k)

This is true regardless of the view offset (*x*, *y*, *z*).

The flat view derives from the mutable view and adds :code:`operator[]`
for flat indexing.  This operator is essentially equivalent to
:cpp:func:`array::operator[]` defined for 2D, 3D, and 4D arrays.  Flat
views also provide functions for converting between multidimensional and
flat indices.  

Flat views are available only for 2D, 3D, and 4D arrays.  The basic mutable
view, :cpp:class:`array1::view`, for 1D arrays can be thought of as
either a flat or a nested view.

-----

..
  .. cpp:class:: template<typename Scalar> array2::flat_view
  .. cpp:class:: template<typename Scalar> array3::flat_view
  .. cpp:class:: template<typename Scalar> array4::flat_view

.. cpp:class:: array2::flat_view : public array2::view
.. cpp:class:: array3::flat_view : public array3::view
.. cpp:class:: array4::flat_view : public array4::view

  Flat, mutable views for 2D, 3D, and 4D arrays.

----

-----

.. cpp:function:: array2::flat_view::flat_view(array2* array)
.. cpp:function:: array3::flat_view::flat_view(array3* array)
.. cpp:function:: array4::flat_view::flat_view(array4* array)
.. cpp:function:: array2::flat_view::flat_view(array2* array, size_t x, size_t y, size_t nx, size_t ny)
.. cpp:function:: array3::flat_view::flat_view(array3* array, size_t x, size_t y, size_t z, size_t nx, size_t ny, size_t nz)
.. cpp:function:: array4::flat_view::flat_view(array4* array, size_t x, size_t y, size_t z, size_t w, size_t nx, size_t ny, size_t nz, size_t nw)

  Whole-array and sub-array flat view constructors.  See
  :ref:`const_view constructors <view_ctor>` for details.

----

.. cpp:function:: size_t array2::flat_view::index(size_t i, size_t j) const
.. cpp:function:: size_t array3::flat_view::index(size_t i, size_t j, size_t k) const
.. cpp:function:: size_t array4::flat_view::index(size_t i, size_t j, size_t k, size_t l) const

  Return flat index associated with multidimensional index.

----

.. cpp:function:: void array2::flat_view::ij(size_t& i, size_t& j, size_t index) const
.. cpp:function:: void array3::flat_view::ijk(size_t& i, size_t& j, size_t& k, size_t index) const
.. cpp:function:: void array4::flat_view::ijkl(size_t& i, size_t& j, size_t& k, size_t& l, size_t index) const

  Convert flat index to multidimensional index.

----

<<<<<<< HEAD
.. cpp:function:: const_reference array2::flat_view::operator[](size_t index) const
.. cpp:function:: const_reference array3::flat_view::operator[](size_t index) const
.. cpp:function:: const_reference array4::flat_view::operator[](size_t index) const
=======
.. cpp:function:: Scalar array2::flat_view::operator[](size_t index) const
.. cpp:function:: Scalar array3::flat_view::operator[](size_t index) const
>>>>>>> 661cd2aa

  Return array element associated with given flat index.

----

<<<<<<< HEAD
.. cpp:function:: reference array2::flat_view::operator[](size_t index)
.. cpp:function:: reference array3::flat_view::operator[](size_t index)
.. cpp:function:: reference array4::flat_view::operator[](size_t index)
=======
.. cpp:function:: array2::reference array2::flat_view::operator[](size_t index)
.. cpp:function:: array3::reference array3::flat_view::operator[](size_t index)
>>>>>>> 661cd2aa

  Return reference to array element associated with given flat index.


.. _nested_view:

Nested view
^^^^^^^^^^^

C and C++ support nested arrays (arrays of arrays), e.g.,
:code:`double a[10][20][30]`, which are usually accessed via nested indexing
:code:`a[i][j][k]`.  Here :code:`a` is a 3D array, :code:`a[i]` is a 2D array,
and :code:`a[i][j]` is a 1D array.  This 3D array can also be accessed
via flat indexing, e.g.,
::

  a[i][j][k] == (&a[0][0][0])[600 * i + 30 * j + k]

Nested views provide a mechanism to access array elements through
nested indexing and to extract lower-dimensional "slices" of
multidimensional arrays.  Nested views are mutable.

Nested views are associated with a dimensionality.  For instance,
if :code:`v` is a 3D nested view of a 3D array, then :code:`v[i]`
is a 2D nested view (of a 3D array), :code:`v[i][j]` is a 1D nested
view (of a 3D array), and :code:`v[i][j][k]` is a (reference to a) scalar
array element.  Note that the order of indices is reversed when using
nested indexing compared to multidimensional indexing, e.g.,
:code:`v(i, j, k) == v[k][j][i]`.

Whereas :code:`operator[]` on an array object accesses an element
through flat indexing, the same array can be accessed through a
nested view to in effect provide nested array indexing::

  zfp::array3d a(30, 20, 10, rate); // define 30x20x10 3D array
  assert(a[32] == a(2, 1, 0)); // OK: flat and multidimensional indexing
  assert(a[32] == a[0][1][2]); // ERROR: a does not support nested indexing
  zfp::array3d::nested_view v(&a); // define a nested view of a
  assert(a[32] == v[0][1][2]); // OK: v supports nested indexing
  zfp::array2d b(v[5]); // define and deep copy 30x20 2D slice of a
  assert(a(2, 1, 5) == b(2, 1)); // OK: multidimensional indexing

-----

..
  .. cpp:class:: template<typename Scalar> array2::nested_view1

.. cpp:class:: array2::nested_view1

  View of a 1D slice of a 2D array.

<<<<<<< HEAD
----
=======
-----
>>>>>>> 661cd2aa

..
  .. cpp:class:: template<typename Scalar> array2::nested_view2

.. cpp:class:: array2::nested_view2

  2D view of a 2D (sub)array.

<<<<<<< HEAD
----
=======
-----
>>>>>>> 661cd2aa

..
  .. cpp:class:: template<typename Scalar> array3::nested_view1

.. cpp:class:: array3::nested_view1

  View of a 1D slice of a 3D array.

<<<<<<< HEAD
----
=======
-----
>>>>>>> 661cd2aa

..
  .. cpp:class:: template<typename Scalar> array3::nested_view2

.. cpp:class:: array3::nested_view2

  View of a 2D slice of a 3D array.

<<<<<<< HEAD
----
=======
-----
>>>>>>> 661cd2aa

..
  .. cpp:class:: template<typename Scalar> array3::nested_view3

.. cpp:class:: array3::nested_view3

  3D view of a 3D (sub)array.

<<<<<<< HEAD
----

..
  .. cpp:class:: template<typename Scalar> array4::nested_view1

.. cpp:class:: array4::nested_view1

  View of a 1D slice of a 4D array.

----

..
  .. cpp:class:: template<typename Scalar> array4::nested_view2

.. cpp:class:: array4::nested_view2

  View of a 2D slice of a 4D array.

----

..
  .. cpp:class:: template<typename Scalar> array4::nested_view3

.. cpp:class:: array4::nested_view3

  View of a 3D slice of a 4D array.

----

..
  .. cpp:class:: template<typename Scalar> array4::nested_view4

.. cpp:class:: array4::nested_view4

  4D view of a 4D (sub)array.

----
=======
-----
>>>>>>> 661cd2aa

.. cpp:function:: array2::nested_view2::nested_view2(array2* array)
.. cpp:function:: array3::nested_view3::nested_view3(array3* array)
.. cpp:function:: array4::nested_view4::nested_view4(array4* array)
.. cpp:function:: array2::nested_view2::nested_view2(array2* array, size_t x, size_t y, size_t nx, size_t ny)
.. cpp:function:: array3::nested_view3::nested_view3(array3* array, size_t x, size_t y, size_t z, size_t nx, size_t ny, size_t nz)
.. cpp:function:: array4::nested_view4::nested_view4(array4* array, size_t x, size_t y, size_t z, size_t w, size_t nx, size_t ny, size_t nz, size_t nw)

  Whole-array and sub-array nested view constructors.  See
  :ref:`const_view <immutable_view>` constructors for details.
  Lower-dimensional view constructors are not accessible to the
  user but are invoked when accessing views via nested indexing.

<<<<<<< HEAD
----

.. cpp:function:: size_t array2::nested_view1::size_x() const
.. cpp:function:: size_t array2::nested_view2::size_x() const
.. cpp:function:: size_t array2::nested_view2::size_y() const
.. cpp:function:: size_t array3::nested_view1::size_x() const
.. cpp:function:: size_t array3::nested_view2::size_x() const
.. cpp:function:: size_t array3::nested_view2::size_y() const
.. cpp:function:: size_t array3::nested_view3::size_x() const
.. cpp:function:: size_t array3::nested_view3::size_y() const
.. cpp:function:: size_t array3::nested_view3::size_z() const
.. cpp:function:: size_t array4::nested_view1::size_x() const
.. cpp:function:: size_t array4::nested_view2::size_x() const
.. cpp:function:: size_t array4::nested_view2::size_y() const
.. cpp:function:: size_t array4::nested_view3::size_x() const
.. cpp:function:: size_t array4::nested_view3::size_y() const
.. cpp:function:: size_t array4::nested_view3::size_z() const
.. cpp:function:: size_t array4::nested_view4::size_x() const
.. cpp:function:: size_t array4::nested_view4::size_y() const
.. cpp:function:: size_t array4::nested_view4::size_z() const
.. cpp:function:: size_t array4::nested_view4::size_w() const
=======
-----

.. cpp:function:: array2::nested_view1::size_x() const
.. cpp:function:: array2::nested_view2::size_x() const
.. cpp:function:: array2::nested_view2::size_y() const
.. cpp:function:: array3::nested_view1::size_x() const
.. cpp:function:: array3::nested_view2::size_x() const
.. cpp:function:: array3::nested_view2::size_y() const
.. cpp:function:: array3::nested_view3::size_x() const
.. cpp:function:: array3::nested_view3::size_y() const
.. cpp:function:: array3::nested_view3::size_z() const
>>>>>>> 661cd2aa

  View dimensions.

----

<<<<<<< HEAD
.. cpp:function:: array4::nested_view3 array4::nested_view4::operator[](size_t index) const

  Return view to a 3D slice of 4D array.

----

=======
>>>>>>> 661cd2aa
.. cpp:function:: array3::nested_view2 array3::nested_view3::operator[](size_t index) const
.. cpp:function:: array4::nested_view2 array4::nested_view3::operator[](size_t index) const

  Return view to a 2D slice of a 3D or 4D array.

----

----

.. cpp:function:: array2::nested_view1 array2::nested_view2::operator[](size_t index) const
.. cpp:function:: array3::nested_view1 array3::nested_view2::operator[](size_t index) const
.. cpp:function:: array4::nested_view1 array4::nested_view2::operator[](size_t index) const

  Return view to a 1D slice of a 2D, 3D, or 4D array.

----

<<<<<<< HEAD
.. cpp:function:: const_reference array2::nested_view1::operator[](size_t index) const
.. cpp:function:: const_reference array3::nested_view1::operator[](size_t index) const
.. cpp:function:: const_reference array4::nested_view1::operator[](size_t index) const
=======
----

.. cpp:function:: Scalar array2::nested_view1::operator[](size_t index) const
.. cpp:function:: Scalar array3::nested_view1::operator[](size_t index) const
>>>>>>> 661cd2aa

  Return scalar element of a 2D, 3D, or 4D array.

----
<<<<<<< HEAD
=======

.. cpp:function:: array2::reference array2::nested_view1::operator[](size_t index)
.. cpp:function:: array3::reference array3::nested_view1::operator[](size_t index)
>>>>>>> 661cd2aa

.. cpp:function:: reference array2::nested_view1::operator[](size_t index)
.. cpp:function:: reference array3::nested_view1::operator[](size_t index)
.. cpp:function:: reference array4::nested_view1::operator[](size_t index)

  Return reference to a scalar element of a 2D, 3D, or 4D array.

----

.. cpp:function:: const_reference array2::nested_view1::operator()(size_t i) const
.. cpp:function:: const_reference array2::nested_view2::operator()(size_t i, size_t j) const
.. cpp:function:: const_reference array3::nested_view1::operator()(size_t i) const
.. cpp:function:: const_reference array3::nested_view2::operator()(size_t i, size_t j) const
.. cpp:function:: const_reference array3::nested_view3::operator()(size_t i, size_t j, size_t k) const
.. cpp:function:: const_reference array4::nested_view1::operator()(size_t i) const
.. cpp:function:: const_reference array4::nested_view2::operator()(size_t i, size_t j) const
.. cpp:function:: const_reference array4::nested_view3::operator()(size_t i, size_t j, size_t k) const
.. cpp:function:: const_reference array4::nested_view4::operator()(size_t i, size_t j, size_t k, size_t l) const

<<<<<<< HEAD
  Return const reference to a scalar element of a 2D, 3D, or 4D array.
=======
----

.. cpp:function:: Scalar array2::nested_view1::operator()(size_t i) const
.. cpp:function:: Scalar array2::nested_view2::operator()(size_t i, size_t j) const
.. cpp:function:: Scalar array3::nested_view1::operator()(size_t i) const
.. cpp:function:: Scalar array3::nested_view2::operator()(size_t i, size_t j) const
.. cpp:function:: Scalar array3::nested_view3::operator()(size_t i, size_t j, size_t k) const
>>>>>>> 661cd2aa

----

<<<<<<< HEAD
.. cpp:function:: reference array2::nested_view1::operator()(size_t i)
.. cpp:function:: reference array2::nested_view2::operator()(size_t i, size_t j)
.. cpp:function:: reference array3::nested_view1::operator()(size_t i)
.. cpp:function:: reference array3::nested_view2::operator()(size_t i, size_t j)
.. cpp:function:: reference array3::nested_view3::operator()(size_t i, size_t j, size_t k)
.. cpp:function:: reference array4::nested_view1::operator()(size_t i)
.. cpp:function:: reference array4::nested_view2::operator()(size_t i, size_t j)
.. cpp:function:: reference array4::nested_view3::operator()(size_t i, size_t j, size_t k)
.. cpp:function:: reference array4::nested_view4::operator()(size_t i, size_t j, size_t k, size_t l)
=======
----

.. cpp:function:: array2::reference array2::nested_view1::operator()(size_t i)
.. cpp:function:: array2::reference array2::nested_view2::operator()(size_t i, size_t j)
.. cpp:function:: array3::reference array3::nested_view1::operator()(size_t i)
.. cpp:function:: array3::reference array3::nested_view2::operator()(size_t i, size_t j)
.. cpp:function:: array3::reference array3::nested_view3::operator()(size_t i, size_t j, size_t k)
>>>>>>> 661cd2aa

  Return reference to a scalar element of a 2D or 3D array.


.. _slicing:

Slicing
^^^^^^^

Arrays can be constructed as deep copies of slices of higher-dimensional
arrays, as the code example above shows (i.e.,
:code:`zfp::array2d b(v[5]);`).  Unlike views, which have reference
semantics, such array *slicing* has value semantics.  In this example,
2D array *b* is initialized as a (deep) copy of a slice of 3D array *a*
via nested view *v*.  Subsequent modifications of *b* have no effect on
*a*.

Slicing is implemented as array constructors templated on views.
Upon initialization, elements are copied one at a time from the view
via multidimensional indexing, e.g., :code:`v(i, j, k)`.  Note that
view and array dimensionalities must match, but aside from this an
array may be constructed from any view.

Slicing needs not change the dimensionality, but can be used to copy
an equidimensional subset of one array to another array, as in this
example::

  zfp::array3d a(30, 20, 10, rate);
  zfp::array3d::const_view v(&a, 1, 2, 3, 4, 5, 6);
  zfp::array3d b(v);
  assert(b(0, 0, 0) == a(1, 2, 3));
  assert(b.size_x() == 4);
  assert(b.size_y() == 5);
  assert(b.size_z() == 6);

Slicing adds the following templated array constructors.

-----

.. cpp:function:: template<class View> array1::array1(const View& v)
.. cpp:function:: template<class View> array2::array2(const View& v)
.. cpp:function:: template<class View> array3::array3(const View& v)
.. cpp:function:: template<class View> array4::array4(const View& v)

  Construct array from a view via a deep copy.  The view, *v*, must support
  :ref:`multidimensional indexing <view_accessor>`.
  The rate for the constructed array is initialized to the rate of the array
  associated with the view.  Note that the actual rate may differ if the
  constructed array is a lower-dimensional slice of a higher-dimensional
  array due to lower rate granularity (see FAQ :ref:`#12 <q-granularity>`).
  The cache size of the constructed array is set to the default size.


.. _private_immutable_view:

Private immutable view
^^^^^^^^^^^^^^^^^^^^^^

|zfp|'s compressed arrays are in general not thread-safe.  The main
reason for this is that each array maintains its own cache of
uncompressed blocks.  Race conditions on the cache would occur unless
it were locked upon each and every array access, which would have a
prohibitive performance cost.

To ensure thread-safe access, |zfp| provides private mutable and
immutable views of arrays that maintain their own private caches.
The :code:`private_const_view` immutable view
provides read-only access to the underlying array.  It is similar
to a :ref:`const_view <immutable_view>` in this sense, but differs in
that it maintains its own private cache rather than sharing the
cache owned by the array.  Multiple threads may thus access the
same array in parallel through their own private views.

.. note::
  Private views **do not guarantee cache coherence**.  If, for example,
  the array is modified, then already cached data in a private view is
  not automatically updated.  It is up to the user to ensure cache
  coherence by flushing (compressing modified blocks) or clearing
  (emptying) caches when appropriate.

The cache associated with a private view can be manipulated in the
same way an array's cache can.  For instance, the user may set the
cache size on a per-view basis.

Unlike with :ref:`private mutable views <private_mutable_view>`,
private immutable views may freely access any element in the
array visible through the view, i.e., multiple threads may
read the same array element simultaneously.  For an example of how
to use private views for both read and write multithreaded access,
see the :ref:`diffusion <ex-diffusion>` code example.

Private views support only multidimensional indexing, i.e., they
are neither flat nor nested.

-----

..
  .. cpp:class:: template<typename Scalar> array1::private_const_view
  .. cpp:class:: template<typename Scalar> array2::private_const_view
  .. cpp:class:: template<typename Scalar> array3::private_const_view
  .. cpp:class:: template<typename Scalar> array4::private_const_view

.. _private_const_view:
.. cpp:class:: array1::private_const_view
.. cpp:class:: array2::private_const_view
.. cpp:class:: array3::private_const_view
.. cpp:class:: array4::private_const_view

  Immutable views of 1D, 2D, 3D, and 4D arrays with private caches.

----

-----

.. cpp:function:: array1::private_const_view::private_const_view(array1* array)
.. cpp:function:: array2::private_const_view::private_const_view(array2* array)
.. cpp:function:: array3::private_const_view::private_const_view(array3* array)
.. cpp:function:: array4::private_const_view::private_const_view(array4* array)
.. cpp:function:: array1::private_const_view::private_const_view(array1* array, size_t x, size_t nx)
.. cpp:function:: array2::private_const_view::private_const_view(array2* array, size_t x, size_t y, size_t nx, size_t ny)
.. cpp:function:: array3::private_const_view::private_const_view(array3* array, size_t x, size_t y, size_t z, size_t nx, size_t ny, size_t nz)
.. cpp:function:: array4::private_const_view::private_const_view(array4* array, size_t x, size_t y, size_t z, size_t w, size_t nx, size_t ny, size_t nz, size_t nw)

  Whole-array and sub-array private immutable view constructors.  See
  :ref:`const_view constructors <view_ctor>` for details.

<<<<<<< HEAD
----

.. cpp:function:: size_t array1::private_const_view::size_x() const
.. cpp:function:: size_t array2::private_const_view::size_x() const
.. cpp:function:: size_t array2::private_const_view::size_y() const
.. cpp:function:: size_t array3::private_const_view::size_x() const
.. cpp:function:: size_t array3::private_const_view::size_y() const
.. cpp:function:: size_t array3::private_const_view::size_z() const
.. cpp:function:: size_t array4::private_const_view::size_x() const
.. cpp:function:: size_t array4::private_const_view::size_y() const
.. cpp:function:: size_t array4::private_const_view::size_z() const
.. cpp:function:: size_t array4::private_const_view::size_w() const
=======
-----

.. cpp:function:: array1::private_const_view::size_x() const
.. cpp:function:: array2::private_const_view::size_x() const
.. cpp:function:: array2::private_const_view::size_y() const
.. cpp:function:: array3::private_const_view::size_x() const
.. cpp:function:: array3::private_const_view::size_y() const
.. cpp:function:: array3::private_const_view::size_z() const
>>>>>>> 661cd2aa

  View dimensions.

----

<<<<<<< HEAD
.. cpp:function:: const_reference array1::private_const_view::operator()(size_t i) const
.. cpp:function:: const_reference array2::private_const_view::operator()(size_t i, size_t j) const
.. cpp:function:: const_reference array3::private_const_view::operator()(size_t i, size_t j, size_t k) const
.. cpp:function:: const_reference array4::private_const_view::operator()(size_t i, size_t j, size_t k, size_t l) const
=======
.. cpp:function:: Scalar array1::private_const_view::operator()(size_t i) const
.. cpp:function:: Scalar array2::private_const_view::operator()(size_t i, size_t j) const
.. cpp:function:: Scalar array3::private_const_view::operator()(size_t i, size_t j, size_t k) const
>>>>>>> 661cd2aa

  Return const reference to scalar element of a 1D, 2D, 3D, or 4D array.

----

The following functions are common among all dimensionalities:

-----

.. cpp:function:: size_t arrayANY::private_const_view::cache_size() const
.. cpp:function:: void arrayANY::private_const_view::set_cache_size(size_t csize)
.. cpp:function:: void arrayANY::private_const_view::clear_cache() const

  Cache manipulation.  See :ref:`caching` for details.


.. _private_mutable_view:

Private mutable view
^^^^^^^^^^^^^^^^^^^^

The mutable :code:`private_view` supports both read and write access
and is backed by a private cache.  Because block compression, as needed
to support write access, is not an atomic operation, mutable views
and multithreading imply potential race conditions on the compressed
blocks stored by an array.  Although locking the array or individual
blocks upon compression would be a potential solution, this would either
serialize compression, thus hurting performance, or add a possibly large
memory overhead by maintaining a lock with each block.

.. note::
  To avoid multiple threads simultaneously compressing the same block,
  **private mutable views of an array must reference disjoint,
  block-aligned subarrays** for thread-safe access.  Each block of |4powd|
  array elements must be associated with at most one private mutable view,
  and therefore these views must reference non-overlapping rectangular
  subsets that are aligned on block boundaries, except possibly for partial
  blocks on the array boundary.  (Expert users may alternatively ensure
  serialization of block compression calls and cache coherence in other
  ways, in which case overlapping private views may be permitted.)

Aside from this requirement, the user may partition the array into
disjoint views in whatever manner is suitable for the application.
The :code:`private_view` API supplies a very basic partitioner to
facilitate this task, but may not result in optimal partitions or
good load balance.

When multithreaded write access is desired, any direct accesses to the
array itself (i.e., not through a view) could invoke compression.  Even
a read access may trigger compression if a modified block is evicted
from the cache.  Hence, such direct array accesses should be confined
to serial code sections when private views are used.

As with private immutable views, **cache coherence is not enforced**.
Although this is less of an issue for private mutable views due to
the requirement that views may not overlap, each private mutable view
overlaps an index space with the underlying array whose cache is not
automatically synchronized with the view's private cache.  See
the :ref:`diffusion <ex-diffusion>` for an example of how to enforce
cache coherence with mutable and immutable private views.

The :code:`private_view` class inherits all public functions from
:code:`private_const_view`.

-----

..
  .. cpp:class:: template<typename Scalar> array1::private_view
  .. cpp:class:: template<typename Scalar> array2::private_view
  .. cpp:class:: template<typename Scalar> array3::private_view
  .. cpp:class:: template<typename Scalar> array4::private_view

.. cpp:class:: array1::private_view : public array1::private_const_view
.. cpp:class:: array2::private_view : public array2::private_const_view
.. cpp:class:: array3::private_view : public array3::private_const_view
.. cpp:class:: array4::private_view : public array4::private_const_view

  Mutable views of 1D, 2D, 3D, and 4D arrays with private caches.

----

-----

..
  .. cpp:class:: template<typename Scalar> array1::private_view::view_reference
  .. cpp:class:: template<typename Scalar> array2::private_view::view_reference
  .. cpp:class:: template<typename Scalar> array3::private_view::view_reference
  .. cpp:class:: template<typename Scalar> array4::private_view::view_reference

.. cpp:class:: array1::private_view::view_reference
.. cpp:class:: array2::private_view::view_reference
.. cpp:class:: array3::private_view::view_reference
.. cpp:class:: array4::private_view::view_reference

  Proxy references to array elements specialized for mutable
  private views.

<<<<<<< HEAD
----
=======
-----
>>>>>>> 661cd2aa

.. cpp:function:: array1::private_view::private_view(array1* array)
.. cpp:function:: array2::private_view::private_view(array2* array)
.. cpp:function:: array3::private_view::private_view(array3* array)
.. cpp:function:: array4::private_view::private_view(array4* array)
.. cpp:function:: array1::private_view::private_view(array1* array, size_t x, size_t nx)
.. cpp:function:: array2::private_view::private_view(array2* array, size_t x, size_t y, size_t nx, size_t ny)
.. cpp:function:: array3::private_view::private_view(array3* array, size_t x, size_t y, size_t z, size_t nx, size_t ny, size_t nz)
.. cpp:function:: array4::private_view::private_view(array4* array, size_t x, size_t y, size_t z, size_t w, size_t nx, size_t ny, size_t nz, size_t nw)

  Whole-array and sub-array private mutable view constructors.  See
  :ref:`const_view constructors <view_ctor>` for details.

----

.. cpp:function:: array1::private_view::view_reference array1::private_view::operator()(size_t i) const
.. cpp:function:: array2::private_view::view_reference array2::private_view::operator()(size_t i, size_t j) const
.. cpp:function:: array3::private_view::view_reference array3::private_view::operator()(size_t i, size_t j, size_t k) const
.. cpp:function:: array4::private_view::view_reference array4::private_view::operator()(size_t i, size_t j, size_t k, size_t l) const

  Return reference to a scalar element of a 1D, 2D, 3D, or 4D array.

----

The following functions are common among all dimensionalities:

----

.. cpp:function:: void arrayANY::private_view::partition(size_t index, size_t count)

  Partition the current view into *count* roughly equal-size pieces along the
  view's longest dimension and modify the view's extents to match the piece
  indexed by *index*, with 0 |leq| *index* < *count*.
  These functions may be called multiple times, e.g., to recursively
  partition along different dimensions.  The partitioner does not generate
  new views; it merely modifies the current values of the view's offsets
  and dimensions.  Note that this may result in empty views whose dimensions
  are zero, e.g., if there are more pieces than blocks along a dimension.

<<<<<<< HEAD
----
=======
-----
>>>>>>> 661cd2aa

.. cpp:function:: void arrayANY::private_view::flush_cache() const

  Flush cache by compressing any modified blocks and emptying the cache.<|MERGE_RESOLUTION|>--- conflicted
+++ resolved
@@ -247,7 +247,7 @@
 adds operators for write-access.  Its constructors are similar to those
 for the :code:`const_view`.
 
------
+----
 
 ..
   .. cpp:class:: template<typename Scalar> array1::view
@@ -263,8 +263,6 @@
   Mutable view into 1D, 2D, 3D, and 4D array.
 
 ----
-
------
 
 .. cpp:function:: array1::view::view(array1* array)
 .. cpp:function:: array2::view::view(array2* array)
@@ -280,16 +278,10 @@
 
 ----
 
-<<<<<<< HEAD
 .. cpp:function:: reference array1::view::operator()(size_t i)
 .. cpp:function:: reference array2::view::operator()(size_t i, size_t j)
 .. cpp:function:: reference array3::view::operator()(size_t i, size_t j, size_t k)
 .. cpp:function:: reference array4::view::operator()(size_t i, size_t j, size_t k, size_t l)
-=======
-.. cpp:function:: array1::reference array1::view::operator()(size_t i)
-.. cpp:function:: array2::reference array2::view::operator()(size_t i, size_t j)
-.. cpp:function:: array3::reference array3::view::operator()(size_t i, size_t j, size_t k)
->>>>>>> 661cd2aa
 
   These operators, whose arguments have the same meaning as in the
   :ref:`array accessors <array_accessor>`, return
@@ -323,7 +315,7 @@
 view, :cpp:class:`array1::view`, for 1D arrays can be thought of as
 either a flat or a nested view.
 
------
+----
 
 ..
   .. cpp:class:: template<typename Scalar> array2::flat_view
@@ -337,8 +329,6 @@
   Flat, mutable views for 2D, 3D, and 4D arrays.
 
 ----
-
------
 
 .. cpp:function:: array2::flat_view::flat_view(array2* array)
 .. cpp:function:: array3::flat_view::flat_view(array3* array)
@@ -368,27 +358,17 @@
 
 ----
 
-<<<<<<< HEAD
 .. cpp:function:: const_reference array2::flat_view::operator[](size_t index) const
 .. cpp:function:: const_reference array3::flat_view::operator[](size_t index) const
 .. cpp:function:: const_reference array4::flat_view::operator[](size_t index) const
-=======
-.. cpp:function:: Scalar array2::flat_view::operator[](size_t index) const
-.. cpp:function:: Scalar array3::flat_view::operator[](size_t index) const
->>>>>>> 661cd2aa
 
   Return array element associated with given flat index.
 
 ----
 
-<<<<<<< HEAD
 .. cpp:function:: reference array2::flat_view::operator[](size_t index)
 .. cpp:function:: reference array3::flat_view::operator[](size_t index)
 .. cpp:function:: reference array4::flat_view::operator[](size_t index)
-=======
-.. cpp:function:: array2::reference array2::flat_view::operator[](size_t index)
-.. cpp:function:: array3::reference array3::flat_view::operator[](size_t index)
->>>>>>> 661cd2aa
 
   Return reference to array element associated with given flat index.
 
@@ -431,7 +411,7 @@
   zfp::array2d b(v[5]); // define and deep copy 30x20 2D slice of a
   assert(a(2, 1, 5) == b(2, 1)); // OK: multidimensional indexing
 
------
+----
 
 ..
   .. cpp:class:: template<typename Scalar> array2::nested_view1
@@ -440,11 +420,7 @@
 
   View of a 1D slice of a 2D array.
 
-<<<<<<< HEAD
-----
-=======
------
->>>>>>> 661cd2aa
+----
 
 ..
   .. cpp:class:: template<typename Scalar> array2::nested_view2
@@ -453,11 +429,7 @@
 
   2D view of a 2D (sub)array.
 
-<<<<<<< HEAD
-----
-=======
------
->>>>>>> 661cd2aa
+----
 
 ..
   .. cpp:class:: template<typename Scalar> array3::nested_view1
@@ -466,11 +438,7 @@
 
   View of a 1D slice of a 3D array.
 
-<<<<<<< HEAD
-----
-=======
------
->>>>>>> 661cd2aa
+----
 
 ..
   .. cpp:class:: template<typename Scalar> array3::nested_view2
@@ -479,11 +447,7 @@
 
   View of a 2D slice of a 3D array.
 
-<<<<<<< HEAD
-----
-=======
------
->>>>>>> 661cd2aa
+----
 
 ..
   .. cpp:class:: template<typename Scalar> array3::nested_view3
@@ -492,7 +456,6 @@
 
   3D view of a 3D (sub)array.
 
-<<<<<<< HEAD
 ----
 
 ..
@@ -530,9 +493,6 @@
   4D view of a 4D (sub)array.
 
 ----
-=======
------
->>>>>>> 661cd2aa
 
 .. cpp:function:: array2::nested_view2::nested_view2(array2* array)
 .. cpp:function:: array3::nested_view3::nested_view3(array3* array)
@@ -546,7 +506,6 @@
   Lower-dimensional view constructors are not accessible to the
   user but are invoked when accessing views via nested indexing.
 
-<<<<<<< HEAD
 ----
 
 .. cpp:function:: size_t array2::nested_view1::size_x() const
@@ -568,39 +527,21 @@
 .. cpp:function:: size_t array4::nested_view4::size_y() const
 .. cpp:function:: size_t array4::nested_view4::size_z() const
 .. cpp:function:: size_t array4::nested_view4::size_w() const
-=======
------
-
-.. cpp:function:: array2::nested_view1::size_x() const
-.. cpp:function:: array2::nested_view2::size_x() const
-.. cpp:function:: array2::nested_view2::size_y() const
-.. cpp:function:: array3::nested_view1::size_x() const
-.. cpp:function:: array3::nested_view2::size_x() const
-.. cpp:function:: array3::nested_view2::size_y() const
-.. cpp:function:: array3::nested_view3::size_x() const
-.. cpp:function:: array3::nested_view3::size_y() const
-.. cpp:function:: array3::nested_view3::size_z() const
->>>>>>> 661cd2aa
 
   View dimensions.
 
 ----
 
-<<<<<<< HEAD
 .. cpp:function:: array4::nested_view3 array4::nested_view4::operator[](size_t index) const
 
   Return view to a 3D slice of 4D array.
 
 ----
 
-=======
->>>>>>> 661cd2aa
 .. cpp:function:: array3::nested_view2 array3::nested_view3::operator[](size_t index) const
 .. cpp:function:: array4::nested_view2 array4::nested_view3::operator[](size_t index) const
 
   Return view to a 2D slice of a 3D or 4D array.
-
-----
 
 ----
 
@@ -612,26 +553,13 @@
 
 ----
 
-<<<<<<< HEAD
 .. cpp:function:: const_reference array2::nested_view1::operator[](size_t index) const
 .. cpp:function:: const_reference array3::nested_view1::operator[](size_t index) const
 .. cpp:function:: const_reference array4::nested_view1::operator[](size_t index) const
-=======
-----
-
-.. cpp:function:: Scalar array2::nested_view1::operator[](size_t index) const
-.. cpp:function:: Scalar array3::nested_view1::operator[](size_t index) const
->>>>>>> 661cd2aa
 
   Return scalar element of a 2D, 3D, or 4D array.
 
 ----
-<<<<<<< HEAD
-=======
-
-.. cpp:function:: array2::reference array2::nested_view1::operator[](size_t index)
-.. cpp:function:: array3::reference array3::nested_view1::operator[](size_t index)
->>>>>>> 661cd2aa
 
 .. cpp:function:: reference array2::nested_view1::operator[](size_t index)
 .. cpp:function:: reference array3::nested_view1::operator[](size_t index)
@@ -651,21 +579,10 @@
 .. cpp:function:: const_reference array4::nested_view3::operator()(size_t i, size_t j, size_t k) const
 .. cpp:function:: const_reference array4::nested_view4::operator()(size_t i, size_t j, size_t k, size_t l) const
 
-<<<<<<< HEAD
   Return const reference to a scalar element of a 2D, 3D, or 4D array.
-=======
-----
-
-.. cpp:function:: Scalar array2::nested_view1::operator()(size_t i) const
-.. cpp:function:: Scalar array2::nested_view2::operator()(size_t i, size_t j) const
-.. cpp:function:: Scalar array3::nested_view1::operator()(size_t i) const
-.. cpp:function:: Scalar array3::nested_view2::operator()(size_t i, size_t j) const
-.. cpp:function:: Scalar array3::nested_view3::operator()(size_t i, size_t j, size_t k) const
->>>>>>> 661cd2aa
-
-----
-
-<<<<<<< HEAD
+
+----
+
 .. cpp:function:: reference array2::nested_view1::operator()(size_t i)
 .. cpp:function:: reference array2::nested_view2::operator()(size_t i, size_t j)
 .. cpp:function:: reference array3::nested_view1::operator()(size_t i)
@@ -675,15 +592,6 @@
 .. cpp:function:: reference array4::nested_view2::operator()(size_t i, size_t j)
 .. cpp:function:: reference array4::nested_view3::operator()(size_t i, size_t j, size_t k)
 .. cpp:function:: reference array4::nested_view4::operator()(size_t i, size_t j, size_t k, size_t l)
-=======
-----
-
-.. cpp:function:: array2::reference array2::nested_view1::operator()(size_t i)
-.. cpp:function:: array2::reference array2::nested_view2::operator()(size_t i, size_t j)
-.. cpp:function:: array3::reference array3::nested_view1::operator()(size_t i)
-.. cpp:function:: array3::reference array3::nested_view2::operator()(size_t i, size_t j)
-.. cpp:function:: array3::reference array3::nested_view3::operator()(size_t i, size_t j, size_t k)
->>>>>>> 661cd2aa
 
   Return reference to a scalar element of a 2D or 3D array.
 
@@ -721,7 +629,7 @@
 
 Slicing adds the following templated array constructors.
 
------
+----
 
 .. cpp:function:: template<class View> array1::array1(const View& v)
 .. cpp:function:: template<class View> array2::array2(const View& v)
@@ -778,7 +686,7 @@
 Private views support only multidimensional indexing, i.e., they
 are neither flat nor nested.
 
------
+----
 
 ..
   .. cpp:class:: template<typename Scalar> array1::private_const_view
@@ -795,8 +703,6 @@
   Immutable views of 1D, 2D, 3D, and 4D arrays with private caches.
 
 ----
-
------
 
 .. cpp:function:: array1::private_const_view::private_const_view(array1* array)
 .. cpp:function:: array2::private_const_view::private_const_view(array2* array)
@@ -810,7 +716,6 @@
   Whole-array and sub-array private immutable view constructors.  See
   :ref:`const_view constructors <view_ctor>` for details.
 
-<<<<<<< HEAD
 ----
 
 .. cpp:function:: size_t array1::private_const_view::size_x() const
@@ -823,31 +728,15 @@
 .. cpp:function:: size_t array4::private_const_view::size_y() const
 .. cpp:function:: size_t array4::private_const_view::size_z() const
 .. cpp:function:: size_t array4::private_const_view::size_w() const
-=======
------
-
-.. cpp:function:: array1::private_const_view::size_x() const
-.. cpp:function:: array2::private_const_view::size_x() const
-.. cpp:function:: array2::private_const_view::size_y() const
-.. cpp:function:: array3::private_const_view::size_x() const
-.. cpp:function:: array3::private_const_view::size_y() const
-.. cpp:function:: array3::private_const_view::size_z() const
->>>>>>> 661cd2aa
 
   View dimensions.
 
 ----
 
-<<<<<<< HEAD
 .. cpp:function:: const_reference array1::private_const_view::operator()(size_t i) const
 .. cpp:function:: const_reference array2::private_const_view::operator()(size_t i, size_t j) const
 .. cpp:function:: const_reference array3::private_const_view::operator()(size_t i, size_t j, size_t k) const
 .. cpp:function:: const_reference array4::private_const_view::operator()(size_t i, size_t j, size_t k, size_t l) const
-=======
-.. cpp:function:: Scalar array1::private_const_view::operator()(size_t i) const
-.. cpp:function:: Scalar array2::private_const_view::operator()(size_t i, size_t j) const
-.. cpp:function:: Scalar array3::private_const_view::operator()(size_t i, size_t j, size_t k) const
->>>>>>> 661cd2aa
 
   Return const reference to scalar element of a 1D, 2D, 3D, or 4D array.
 
@@ -855,7 +744,7 @@
 
 The following functions are common among all dimensionalities:
 
------
+----
 
 .. cpp:function:: size_t arrayANY::private_const_view::cache_size() const
 .. cpp:function:: void arrayANY::private_const_view::set_cache_size(size_t csize)
@@ -912,7 +801,7 @@
 The :code:`private_view` class inherits all public functions from
 :code:`private_const_view`.
 
------
+----
 
 ..
   .. cpp:class:: template<typename Scalar> array1::private_view
@@ -929,8 +818,6 @@
 
 ----
 
------
-
 ..
   .. cpp:class:: template<typename Scalar> array1::private_view::view_reference
   .. cpp:class:: template<typename Scalar> array2::private_view::view_reference
@@ -945,11 +832,7 @@
   Proxy references to array elements specialized for mutable
   private views.
 
-<<<<<<< HEAD
-----
-=======
------
->>>>>>> 661cd2aa
+----
 
 .. cpp:function:: array1::private_view::private_view(array1* array)
 .. cpp:function:: array2::private_view::private_view(array2* array)
@@ -989,11 +872,7 @@
   and dimensions.  Note that this may result in empty views whose dimensions
   are zero, e.g., if there are more pieces than blocks along a dimension.
 
-<<<<<<< HEAD
-----
-=======
------
->>>>>>> 661cd2aa
+----
 
 .. cpp:function:: void arrayANY::private_view::flush_cache() const
 
