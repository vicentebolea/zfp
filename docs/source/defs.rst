--- conflicted
+++ resolved
@@ -31,7 +31,6 @@
 .. |zforprelease| replace:: 0.5.5
 .. |zfpyrelease| replace:: 0.5.5
 .. |csizerelease| replace:: 0.5.5
-<<<<<<< HEAD
 .. |crpirelease| replace:: 1.0.0
 .. |raiterrelease| replace:: 1.0.0
 .. |64bitrelease| replace:: 1.0.0
@@ -41,10 +40,4 @@
 .. |carrrelease| replace:: 1.0.0
 .. |cpprelease| replace:: 1.0.0
 .. |verrelease| replace:: 1.0.0
-=======
-.. |crpirelease| replace:: 0.5.6
-.. |raiterrelease| replace:: 0.5.6
-.. |64bitrelease| replace:: 0.5.6
-.. |4darrrelease| replace:: 0.5.6
-.. |vrdecrelease| replace:: 1.1.0
->>>>>>> 769d2bd0
+.. |vrdecrelease| replace:: 1.1.0