--- conflicted
+++ resolved
@@ -61,31 +61,28 @@
 :ref:`array inspectors <array_accessor>`
 and :ref:`mutators <lvref>`.
 
-<<<<<<< HEAD
------
-
-.. cpp:namespace:: zfp::arrayANY
-
-.. _ref_copy:
-=======
 .. cpp:function:: value_type reference::operator value_type() const
 .. cpp:function:: value_type const_reference::operator value_type() const
 
   Conversion operator for dereferencing the reference.  Return the value
   of the referenced array element.
 
+----
+
 .. cpp:function:: pointer reference::operator&() const
 .. cpp:function:: const_pointer const_reference::operator&() const
 
   Return (const) pointer to the referenced array element.
  
->>>>>>> c6bcb098
+----
+
+.. _ref_copy:
 .. cpp:function:: reference reference::operator=(const reference& ref)
 
   Assignment (copy) operator.  The referenced element, *elem*, is assigned the
   value stored at the element referenced by *ref*.  Return :code:`*this`.
 
------
+----
 
 .. _ref_mutators:
 .. cpp:function:: reference reference::operator=(Scalar val)
@@ -96,17 +93,4 @@
 
   Assignment and compound assignment operators.  For a given operator
   :code:`op`, update the referenced element, *elem*, via
-<<<<<<< HEAD
-  *elem* :code:`op` *val*.  Return :code:`*this`.
-
------
-
-.. cpp:function:: pointer reference::operator&()
-
-  Return pointer to the referenced array element.
-
-Finally, |zfp| proxy references serve as a building block for implementing
-proxy :ref:`pointers <pointers>` and :ref:`iterators <iterators>`.
-=======
-  *elem* :code:`op` *val*.  Return :code:`*this`.
->>>>>>> c6bcb098
+  *elem* :code:`op` *val*.  Return :code:`*this`.