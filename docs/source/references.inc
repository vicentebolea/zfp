.. index::
   single: References
.. _references:

References
----------

.. cpp:namespace:: zfp

.. cpp:class:: array1::const_reference
.. cpp:class:: array2::const_reference
.. cpp:class:: array3::const_reference
.. cpp:class:: array4::const_reference
.. cpp:class:: array1::reference : public array1::const_reference
.. cpp:class:: array2::reference : public array2::const_reference
.. cpp:class:: array3::reference : public array3::const_reference
.. cpp:class:: array4::reference : public array4::const_reference

Array :ref:`indexing operators <lvref_idx>` must return lvalue references that
alias array elements and serve as vehicles for assigning values to those
elements.  Unfortunately, |zfp| cannot simply return a standard C++ reference
(e.g., :code:`float&`) to an uncompressed array element since the element in
question may exist only in compressed form or as a transient cached entry that
may be invalidated (evicted) at any point.

To address this, |zfp| provides *proxies* for references and pointers that
act much like regular references and pointers, but which refer to elements
by array and index rather than by memory address.  When assigning to an
array element through such a proxy reference or pointer, the corresponding
element is decompressed to cache (if not already cached) and immediately
updated.

|zfp| references may be freely passed to other functions and they remain
valid during the lifetime of the corresponding array element.  One may also
take the address of a reference, which yields a
:ref:`proxy pointer <pointers>`.  When a reference appears as an rvalue in
an expression, it is implicitly converted to a value.

|zfp| |crpirelease| adds :code:`const` qualified versions of references,
pointers, and iterators to support const correctness and potential performance
improvements when only read access is needed.  As with STL containers, the
corresponding types are prefixed by :code:`const_`, e.g.,
:code:`const_reference`.  The mutable versions of these classes inherit
the read-only API from the corresponding const versions.

.. note::
  Do not confuse :code:`const_reference` and :code:`const reference`.  The
  former is a reference to an immutable array element, while the latter means
  that the proxy reference object itself is immutable.

References define a single type:

.. cpp:namespace:: zfp::arrayANY

.. cpp:type:: reference::value_type
.. cpp:type:: const_reference::value_type

  Scalar type associated with referenced array elements.

----

The following operators are defined for |zfp| references.  They act on the
referenced array element in the same manner as operators defined for
conventional C++ references.  References are obtained via
:ref:`array inspectors <array_accessor>`
and :ref:`mutators <lvref>`.

----

.. cpp:function:: value_type reference::operator value_type() const
.. cpp:function:: value_type const_reference::operator value_type() const

  Conversion operator for dereferencing the reference.  Return the value
  of the referenced array element.

----

.. cpp:function:: pointer reference::operator&() const
.. cpp:function:: const_pointer const_reference::operator&() const

  Return (const) pointer to the referenced array element.
 
----

<<<<<<< HEAD
=======
.. _ref_copy:
>>>>>>> 661cd2aa
.. cpp:function:: reference reference::operator=(const reference& ref)

  Assignment (copy) operator.  The referenced element, *elem*, is assigned the
  value stored at the element referenced by *ref*.  Return :code:`*this`.

----

<<<<<<< HEAD
=======
.. _ref_mutators:
>>>>>>> 661cd2aa
.. cpp:function:: reference reference::operator=(Scalar val)
.. cpp:function:: reference reference::operator+=(Scalar val)
.. cpp:function:: reference reference::operator-=(Scalar val)
.. cpp:function:: reference reference::operator*=(Scalar val)
.. cpp:function:: reference reference::operator/=(Scalar val)

  Assignment and compound assignment operators.  For a given operator
  :code:`op`, update the referenced element, *elem*, via
  *elem* :code:`op` *val*.  Return :code:`*this`.<|MERGE_RESOLUTION|>--- conflicted
+++ resolved
@@ -82,10 +82,7 @@
  
 ----
 
-<<<<<<< HEAD
-=======
 .. _ref_copy:
->>>>>>> 661cd2aa
 .. cpp:function:: reference reference::operator=(const reference& ref)
 
   Assignment (copy) operator.  The referenced element, *elem*, is assigned the
@@ -93,10 +90,7 @@
 
 ----
 
-<<<<<<< HEAD
-=======
 .. _ref_mutators:
->>>>>>> 661cd2aa
 .. cpp:function:: reference reference::operator=(Scalar val)
 .. cpp:function:: reference reference::operator+=(Scalar val)
 .. cpp:function:: reference reference::operator-=(Scalar val)
