.. index::
   single: Pointers
.. _pointers:

Pointers
--------

.. cpp:namespace:: zfp

.. cpp:class:: array1::const_pointer
.. cpp:class:: array2::const_pointer
.. cpp:class:: array3::const_pointer
.. cpp:class:: array4::const_pointer
.. cpp:class:: array1::pointer : public array1::const_pointer
.. cpp:class:: array2::pointer : public array2::const_pointer
.. cpp:class:: array3::pointer : public array3::const_pointer
.. cpp:class:: array4::pointer : public array4::const_pointer

Similar to :ref:`references <references>`, |zfp| supports proxy pointers
(also known as fancy pointers) to individual array elements.  From the
user's perspective, such pointers behave much like regular pointers to
uncompressed data, e.g., instead of
::

    float a[ny][nx];     // uncompressed 2D array of floats
    float* p = &a[0][0]; // point to first array element
    p[nx] = 1;           // set a[1][0] = 1
    *++p = 2;            // set a[0][1] = 2

one would write
::

    zfp::array2<float> a(nx, ny, rate);       // compressed 2D array of floats
    zfp::array2<float>::pointer p = &a(0, 0); // point to first array element
    p[nx] = 1;                                // set a(0, 1) = 1
    *++p = 2;                                 // set a(1, 0) = 2

However, even though |zfp|'s proxy pointers point to individual scalars,
they are associated with the array that those scalars are stored in, including
the array's dimensionality.  Pointers into arrays of different dimensionality
have incompatible type.  Moreover, pointers to elements in different arrays
are incompatible.  For example, one cannot take the difference between
pointers into two different arrays.

Unlike |zfp|'s proxy references, its proxy pointers support traversing
arrays using conventional pointer arithmetic.  In particular, unlike the
:ref:`iterators <iterators>` below, |zfp|'s pointers are oblivious to the
fact that the compressed arrays are partitioned into blocks, and the pointers
traverse arrays element by element as though the arrays were flattened to
one-dimensional arrays.  That is, if :code:`p` points to the first element
of a 3D array :code:`a(nx, ny, nz)`, then
:code:`a(i, j, k) == p[i + nx * (j + ny * k)]`.  In other words, pointer
indexing follows the same order as flat array indexing
(see :cpp:func:`array::operator[]`).

A pointer remains valid during the lifetime of the array into which it points.
Like conventional pointers, proxy pointers can be passed to other functions
and manipulated there, for instance, by passing the pointer by reference via
:code:`pointer&`.

As of |zfp| |crpirelease|, const qualified pointers :code:`const_pointer`
are available, and conceptually are equivalent to :code:`const Scalar*`.

The following operators are defined for proxy pointers.  Below *p* refers
to the pointer being acted upon.

-----

.. cpp:namespace:: zfp::arrayANY

----

.. cpp:function:: pointer pointer::operator=(const pointer& q)
.. cpp:function:: const_pointer const_pointer::operator=(const const_pointer& q)

  Assignment operator.  Assigns *q* to *p*.

<<<<<<< HEAD
----
=======
-----
>>>>>>> 661cd2aa

.. cpp:function:: reference pointer::operator*() const
.. cpp:function:: const_reference const_pointer::operator*() const

  Dereference operator.  Return proxy (const) reference to the value pointed
  to by *p*.

<<<<<<< HEAD
----
=======
-----
>>>>>>> 661cd2aa

.. cpp:function:: reference pointer::operator[](ptrdiff_t d) const
.. cpp:function:: const_reference const_pointer::operator[](ptrdiff_t d) const

  Offset dereference operator.  Return proxy (const) reference to the value
  stored at :code:`p[d]`.

<<<<<<< HEAD
----
=======
-----

.. cpp:function:: pointer& pointer::operator++()
.. cpp:function:: const_pointer& const_pointer::operator++()

  Prefix increment pointer, i.e., :code:`++p`.  Return reference to
  the incremented pointer.

.. cpp:function:: pointer& pointer::operator--()
.. cpp:function:: const_pointer& const_pointer::operator--()

  Prefix decrement pointer, i.e., :code:`--p`.  Return reference to
  the decremented pointer.

-----

.. cpp:function:: pointer pointer::operator++(int)
.. cpp:function:: const_pointer const_pointer::operator++(int)

  Postfix increment pointer, i.e., :code:`p++`.  Return a copy of
  the pointer before it was incremented.

.. cpp:function:: pointer pointer::operator--(int)
.. cpp:function:: const_pointer const_pointer::operator--(int)

  Postfix decrement pointer, i.e., :code:`p--`.  Return a copy of
  the pointer before it was decremented.

-----

.. cpp:function:: pointer pointer::operator+=(ptrdiff_t d)
.. cpp:function:: const_pointer const_pointer::operator+=(ptrdiff_t d)

  Increment pointer by *d*.  Return a copy of the incremented pointer.

.. cpp:function:: pointer pointer::operator-=(ptrdiff_t d)
.. cpp:function:: const_pointer const_pointer::operator-=(ptrdiff_t d)

  Decrement pointer by *d*.  Return a copy of the decremented pointer.
>>>>>>> 661cd2aa

-----

.. cpp:function:: pointer pointer::operator+(ptrdiff_t d) const
.. cpp:function:: const_pointer const_pointer::operator+(ptrdiff_t d) const

  Return a copy of the pointer incremented by *d*.

----

.. cpp:function:: pointer pointer::operator-(ptrdiff_t d) const
.. cpp:function:: const_pointer const_pointer::operator-(ptrdiff_t d) const

  Return a copy of the pointer decremented by *d*.

<<<<<<< HEAD
----
=======
-----
>>>>>>> 661cd2aa

.. cpp:function:: ptrdiff_t pointer::operator-(const pointer& q) const
.. cpp:function:: ptrdiff_t const_pointer::operator-(const const_pointer& q) const

  Return difference *p - q*.  Defined only for pointers within the same
  array.

<<<<<<< HEAD
----
=======
-----
>>>>>>> 661cd2aa

.. cpp:function:: bool pointer::operator==(const pointer& q) const
.. cpp:function:: bool const_pointer::operator==(const const_pointer& q) const

  Return true if *p* and *q* point to the same array element.

----

.. cpp:function:: bool pointer::operator!=(const pointer& q) const
.. cpp:function:: bool const_pointer::operator!=(const const_pointer& q) const

  Return true if *p* and *q* do not point to the same array element.
  This operator returns false if *p* and *q* do not point into the same array.

----

.. cpp:function:: bool pointer::operator<=(const pointer& q) const
.. cpp:function:: bool pointer::operator>=(const pointer& q) const
.. cpp:function:: bool pointer::operator<(const pointer& q) const
.. cpp:function:: bool pointer::operator>(const pointer& q) const
.. cpp:function:: bool const_pointer::operator<=(const const_pointer& q) const
.. cpp:function:: bool const_pointer::operator>=(const const_pointer& q) const
.. cpp:function:: bool const_pointer::operator<(const const_pointer& q) const
.. cpp:function:: bool const_pointer::operator>(const const_pointer& q) const

  Return true if the two pointers satisfy the given relationship.  These operators
  return false if *p* and *q* do not point into the same array.

----

.. cpp:function:: pointer& pointer::operator++()
.. cpp:function:: const_pointer& const_pointer::operator++()

  Prefix increment pointer, i.e., :code:`++p`.  Return reference to
  the incremented pointer.

----

.. cpp:function:: pointer& pointer::operator--()
.. cpp:function:: const_pointer& const_pointer::operator--()

  Prefix decrement pointer, i.e., :code:`--p`.  Return reference to
  the decremented pointer.

----

.. cpp:function:: pointer pointer::operator++(int)
.. cpp:function:: const_pointer const_pointer::operator++(int)

  Postfix increment pointer, i.e., :code:`p++`.  Return a copy of
  the pointer before it was incremented.

----

.. cpp:function:: pointer pointer::operator--(int)
.. cpp:function:: const_pointer const_pointer::operator--(int)

  Postfix decrement pointer, i.e., :code:`p--`.  Return a copy of
  the pointer before it was decremented.

----

.. cpp:function:: pointer pointer::operator+=(ptrdiff_t d)
.. cpp:function:: const_pointer const_pointer::operator+=(ptrdiff_t d)

  Increment pointer by *d*.  Return a copy of the incremented pointer.

----

.. cpp:function:: pointer pointer::operator-=(ptrdiff_t d)
.. cpp:function:: const_pointer const_pointer::operator-=(ptrdiff_t d)

  Decrement pointer by *d*.  Return a copy of the decremented pointer.<|MERGE_RESOLUTION|>--- conflicted
+++ resolved
@@ -64,7 +64,7 @@
 The following operators are defined for proxy pointers.  Below *p* refers
 to the pointer being acted upon.
 
------
+----
 
 .. cpp:namespace:: zfp::arrayANY
 
@@ -75,11 +75,7 @@
 
   Assignment operator.  Assigns *q* to *p*.
 
-<<<<<<< HEAD
 ----
-=======
------
->>>>>>> 661cd2aa
 
 .. cpp:function:: reference pointer::operator*() const
 .. cpp:function:: const_reference const_pointer::operator*() const
@@ -87,11 +83,7 @@
   Dereference operator.  Return proxy (const) reference to the value pointed
   to by *p*.
 
-<<<<<<< HEAD
 ----
-=======
------
->>>>>>> 661cd2aa
 
 .. cpp:function:: reference pointer::operator[](ptrdiff_t d) const
 .. cpp:function:: const_reference const_pointer::operator[](ptrdiff_t d) const
@@ -99,51 +91,7 @@
   Offset dereference operator.  Return proxy (const) reference to the value
   stored at :code:`p[d]`.
 
-<<<<<<< HEAD
 ----
-=======
------
-
-.. cpp:function:: pointer& pointer::operator++()
-.. cpp:function:: const_pointer& const_pointer::operator++()
-
-  Prefix increment pointer, i.e., :code:`++p`.  Return reference to
-  the incremented pointer.
-
-.. cpp:function:: pointer& pointer::operator--()
-.. cpp:function:: const_pointer& const_pointer::operator--()
-
-  Prefix decrement pointer, i.e., :code:`--p`.  Return reference to
-  the decremented pointer.
-
------
-
-.. cpp:function:: pointer pointer::operator++(int)
-.. cpp:function:: const_pointer const_pointer::operator++(int)
-
-  Postfix increment pointer, i.e., :code:`p++`.  Return a copy of
-  the pointer before it was incremented.
-
-.. cpp:function:: pointer pointer::operator--(int)
-.. cpp:function:: const_pointer const_pointer::operator--(int)
-
-  Postfix decrement pointer, i.e., :code:`p--`.  Return a copy of
-  the pointer before it was decremented.
-
------
-
-.. cpp:function:: pointer pointer::operator+=(ptrdiff_t d)
-.. cpp:function:: const_pointer const_pointer::operator+=(ptrdiff_t d)
-
-  Increment pointer by *d*.  Return a copy of the incremented pointer.
-
-.. cpp:function:: pointer pointer::operator-=(ptrdiff_t d)
-.. cpp:function:: const_pointer const_pointer::operator-=(ptrdiff_t d)
-
-  Decrement pointer by *d*.  Return a copy of the decremented pointer.
->>>>>>> 661cd2aa
-
------
 
 .. cpp:function:: pointer pointer::operator+(ptrdiff_t d) const
 .. cpp:function:: const_pointer const_pointer::operator+(ptrdiff_t d) const
@@ -157,11 +105,7 @@
 
   Return a copy of the pointer decremented by *d*.
 
-<<<<<<< HEAD
 ----
-=======
------
->>>>>>> 661cd2aa
 
 .. cpp:function:: ptrdiff_t pointer::operator-(const pointer& q) const
 .. cpp:function:: ptrdiff_t const_pointer::operator-(const const_pointer& q) const
@@ -169,11 +113,7 @@
   Return difference *p - q*.  Defined only for pointers within the same
   array.
 
-<<<<<<< HEAD
 ----
-=======
------
->>>>>>> 661cd2aa
 
 .. cpp:function:: bool pointer::operator==(const pointer& q) const
 .. cpp:function:: bool const_pointer::operator==(const const_pointer& q) const
