--- conflicted
+++ resolved
@@ -4,15 +4,6 @@
 
 LIBDIR = ../lib
 MODDIR = ../modules
-<<<<<<< HEAD
-TARGETS = $(LIBDIR)/libzFORp.a $(LIBDIR)/libzFORp.so $(MODDIR)/zfp.mod
-OBJECTS = ../src/zfp.o
-MODULES = zfp.mod
-
-static: $(LIBDIR)/libzFORp.a $(MODDIR)/zfp.mod
-
-shared: $(LIBDIR)/libzFORp.so $(MODDIR)/zfp.mod
-=======
 TARGETS = $(LIBDIR)/libzFORp.a $(LIBDIR)/libzFORp.so $(MODDIR)/zforp.mod
 OBJECTS = zfp.o
 MODULES = zforp.mod
@@ -20,7 +11,6 @@
 static: $(LIBDIR)/libzFORp.a $(MODDIR)/zforp.mod
 
 shared: $(LIBDIR)/libzFORp.so $(MODDIR)/zforp.mod
->>>>>>> 81dbdd02
 
 clean:
 	rm -f $(TARGETS) $(OBJECTS)
@@ -34,15 +24,9 @@
 	mkdir -p $(LIBDIR)
 	$(FC) $(FFLAGS) -shared $^ -o $@
 
-<<<<<<< HEAD
-$(MODDIR)/zfp.mod: $(OBJECTS)
-	mkdir -p $(MODDIR)
-	mv zfp.mod $(MODDIR)
-=======
 $(MODDIR)/zforp.mod: $(OBJECTS)
 	mkdir -p $(MODDIR)
 	mv zforp.mod $(MODDIR)
->>>>>>> 81dbdd02
 
 .f90.o:
 	$(FC) $(FFLAGS) -c $<