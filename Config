# compiler executables --------------------------------------------------------

CC = gcc
CXX = g++
FC = gfortran

# language standard -----------------------------------------------------------

# CSTD = -std=c89
  CSTD = -std=c99
  CXXSTD = -std=c++98
# CXXSTD = -std=c++11
  FSTD = -std=f2003 -ffree-form -Wno-c-binding-type

# common compiler options -----------------------------------------------------

OPTFLAGS = -O3
FLAGS = $(OPTFLAGS) -fPIC -pedantic -Wall -Wextra
SOFLAGS =

# OpenMP compiler options -----------------------------------------------------

# do not uncomment; use "make ZFP_WITH_OPENMP=0" to disable OpenMP
OMPFLAGS = -fopenmp

# optional compiler macros ----------------------------------------------------

# use long long for 64-bit types
# DEFS += -DZFP_INT64='long long' -DZFP_INT64_SUFFIX='ll'
# DEFS += -DZFP_UINT64='unsigned long long' -DZFP_UINT64_SUFFIX='ull'

# use smaller bit stream word type for finer rate granularity
# DEFS += -DBIT_STREAM_WORD_TYPE=uint8
# DEFS += -DBIT_STREAM_WORD_TYPE=uint16
# DEFS += -DBIT_STREAM_WORD_TYPE=uint32
# DEFS += -DBIT_STREAM_WORD_TYPE=uint64

# cache alignment
# DEFS += -DZFP_CACHE_LINE_SIZE=256

# enable strided access for progressive zfp streams
# DEFS += -DBIT_STREAM_STRIDED

# use aligned memory allocation
# DEFS += -DZFP_WITH_ALIGNED_ALLOC

# use two-way skew-associative cache
# DEFS += -DZFP_WITH_CACHE_TWOWAY

# use faster but more collision prone hash function
# DEFS += -DZFP_WITH_CACHE_FAST_HASH

# count cache misses
# DEFS += -DZFP_WITH_CACHE_PROFILE

# reduce bias and slack in errors
# DEFS += -DZFP_ROUNDING_MODE=ZFP_ROUND_FIRST
# DEFS += -DZFP_ROUNDING_MODE=ZFP_ROUND_LAST
# DEFS += -DZFP_WITH_TIGHT_ERROR

# build targets ---------------------------------------------------------------

# default targets
BUILD_CFP = 0
BUILD_ZFORP = 0
BUILD_UTILITIES = 1
BUILD_EXAMPLES = 0
BUILD_TESTING = 1
BUILD_SHARED_LIBS = 0

# build all targets?
ifdef BUILD_ALL
  ifneq ($(BUILD_ALL),0)
    BUILD_CFP = 1
    BUILD_ZFORP = 1
    BUILD_UTILITIES = 1
    BUILD_EXAMPLES = 1
    BUILD_TESTING = 1
  endif
endif

# build shared libraries?
ifneq ($(BUILD_SHARED_LIBS),0)
  LIBRARY = shared
  LIBZFP = libzfp.so
  LIBCFP = libcfp.so
else
  LIBRARY = static
  LIBZFP = libzfp.a
  LIBCFP = libcfp.a
endif

# conditionals ----------------------------------------------------------------

# macOS configuration; compile with "make OS=mac"
ifeq ($(OS),mac)
  SOFLAGS += -undefined dynamic_lookup
endif

# suppress unused function warnings when compiling C89
ifeq ($(CSTD),-std=c89)
  FLAGS += -Wno-unused-function
endif

# enable OpenMP?
ifdef ZFP_WITH_OPENMP
  ifneq ($(ZFP_WITH_OPENMP),0)
    ifneq ($(ZFP_WITH_OPENMP),OFF)
      FLAGS += $(OMPFLAGS)
    endif
  endif
endif

<<<<<<< HEAD
# chroma mode for ppm example
ifdef PPM_CHROMA
  PPM_FLAGS += -DPPM_CHROMA=$(PPM_CHROMA)
=======
# rounding mode and slack in error
ifdef ZFP_ROUNDING_MODE
  FLAGS += -DZFP_ROUNDING_MODE=$(ZFP_ROUNDING_MODE)
  ifneq ($(ZFP_ROUNDING_MODE),0)
    # tight error bound requires round-first or round-last mode
    ifdef ZFP_WITH_TIGHT_ERROR
      ifneq ($(ZFP_WITH_TIGHT_ERROR),0)
        FLAGS += -DZFP_WITH_TIGHT_ERROR
      endif
    endif
  endif
>>>>>>> 8a4487e7
endif

# compiler options ------------------------------------------------------------

CFLAGS = $(CSTD) $(FLAGS) $(DEFS)
CXXFLAGS = $(CXXSTD) $(FLAGS) $(DEFS)
FFLAGS = $(FSTD) $(FLAGS) $(DEFS)<|MERGE_RESOLUTION|>--- conflicted
+++ resolved
@@ -111,11 +111,6 @@
   endif
 endif
 
-<<<<<<< HEAD
-# chroma mode for ppm example
-ifdef PPM_CHROMA
-  PPM_FLAGS += -DPPM_CHROMA=$(PPM_CHROMA)
-=======
 # rounding mode and slack in error
 ifdef ZFP_ROUNDING_MODE
   FLAGS += -DZFP_ROUNDING_MODE=$(ZFP_ROUNDING_MODE)
@@ -127,7 +122,11 @@
       endif
     endif
   endif
->>>>>>> 8a4487e7
+endif
+
+# chroma mode for ppm example
+ifdef PPM_CHROMA
+  PPM_FLAGS += -DPPM_CHROMA=$(PPM_CHROMA)
 endif
 
 # compiler options ------------------------------------------------------------
