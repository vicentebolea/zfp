--- conflicted
+++ resolved
@@ -71,29 +71,4 @@
   - if "%COMPILER%"=="mingw-w64" set PATH=C:\MinGW\bin;%PATH%
 
 build_script:
-<<<<<<< HEAD
-  - mkdir build
-  - cd build
-
-  # build/test without OpenMP, with CFP
-  - if "%COMPILER%"=="msvc" cmake -G "%GENERATOR%" -DCMAKE_BUILD_TYPE="%BUILD_TYPE%" -DZFP_WITH_OPENMP=OFF -DBUILD_CFP=ON ..
-  - if not "%COMPILER%"=="msvc" cmake -G "%GENERATOR%" -DCMAKE_BUILD_TYPE="%BUILD_TYPE%" -DCMAKE_SH=CMAKE_SH-NOTFOUND -DZFP_WITH_OPENMP=OFF -DBUILD_CFP=ON ..
-
-  - if "%COMPILER%"=="msvc" cmake --build . --config "%BUILD_TYPE%"
-  - if not "%COMPILER%"=="msvc" cmake --build .
-
-  - ctest -V -C "%BUILD_TYPE%"
-
-  - rm -rf ./*
-
-  # build/test with OpenMP, with CFP custom namespace
-  - if "%COMPILER%"=="msvc" cmake -G "%GENERATOR%" -DCMAKE_BUILD_TYPE="%BUILD_TYPE%" -DBUILD_CFP=ON -DCFP_NAMESPACE=cfp2 ..
-  - if not "%COMPILER%"=="msvc" cmake -G "%GENERATOR%" -DCMAKE_BUILD_TYPE="%BUILD_TYPE%" -DCMAKE_SH=CMAKE_SH-NOTFOUND -DBUILD_CFP=ON -DCFP_NAMESPACE=cfp2 ..
-
-  - if "%COMPILER%"=="msvc" cmake --build . --config "%BUILD_TYPE%"
-  - if not "%COMPILER%"=="msvc" cmake --build .
-
-  - ctest -V -C "%BUILD_TYPE%"
-=======
-  - sh appveyor.sh
->>>>>>> 697dd5d9
+  - sh appveyor.sh