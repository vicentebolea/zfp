--- conflicted
+++ resolved
@@ -74,7 +74,6 @@
     except KeyError:
         raise ValueError("Unsupported zfp_type {}".format(ztype))
 
-<<<<<<< HEAD
 zfp_mode_map = {
     zfp_mode_null: "null",
     zfp_mode_expert: "expert",
@@ -89,10 +88,7 @@
     except KeyError:
         raise ValueError("Unsupported zfp_mode {}".format(zmode))
 
-cdef zfp_field* _init_field(np.ndarray arr):
-=======
 cdef zfp_field* _init_field(np.ndarray arr) except NULL:
->>>>>>> b2ad09e5
     shape = arr.shape
     cdef int ndim = arr.ndim
     cdef zfp_type ztype = dtype_to_ztype(arr.dtype)
